--- conflicted
+++ resolved
@@ -1,30 +1,14 @@
 default:
-<<<<<<< HEAD
   image: debian:bullseye-slim
-=======
-  tags:
-    - ${DEFAULT_TAG}
 
 # Grab our configured image.  The source for this is found
 # in the u-boot tree at tools/docker/Dockerfile
 image: ${MIRROR_DOCKER}/trini/u-boot-gitlab-ci-runner:jammy-20230624-20Jul2023
->>>>>>> a5899cc6
-
+
+# We run some tests in different order, to catch some failures quicker.
 stages:
   - build
 
-<<<<<<< HEAD
-build rock-5b:
-  stage: build
-  variables:
-    DEBIAN_FRONTEND: noninteractive
-    GIT_SUBMODULE_STRATEGY: normal
-    RKBIN_REPO_URL: https://gitlab-ci-token:${CI_JOB_TOKEN}@${CI_SERVER_HOST}/obbardc/rkbin.git
-  before_script:
-    - apt update
-    - apt install -y bc build-essential device-tree-compiler git python3 wget bison flex python3-setuptools swig python3-dev libssl-dev python3-pyelftools
-
-=======
 .buildman_and_testpy_template: &buildman_and_testpy_dfn
   stage: test.py
   retry: 2 # QEMU may be too slow, etc.
@@ -45,10 +29,6 @@
         export OPENSBI=/tmp/opensbi-1.2-rv-bin/share/opensbi/lp64/generic/firmware/fw_dynamic.bin;
       fi
 
-  after_script:
-    - cp -v /tmp/${TEST_PY_BD}/*.{html,css} .
-    - rm -rf /tmp/uboot-test-hooks /tmp/venv
->>>>>>> a5899cc6
   script:
     # download rkbin
     - git clone --depth 1 -b master ${RKBIN_REPO_URL} $CI_PROJECT_DIR/../rkbin
