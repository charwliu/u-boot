--- conflicted
+++ resolved
@@ -30,28 +30,6 @@
       fi
 
   script:
-<<<<<<< HEAD
-    # download rkbin
-    - git clone --depth 1 -b master ${RKBIN_REPO_URL} $CI_PROJECT_DIR/../rkbin
-
-    # download compilers
-    - mkdir -p $CI_PROJECT_DIR/../toolchain && cd $CI_PROJECT_DIR/../toolchain
-    - wget "https://developer.arm.com/-/media/Files/downloads/gnu/12.2.rel1/binrel/arm-gnu-toolchain-12.2.rel1-x86_64-aarch64-none-linux-gnu.tar.xz?rev=6750d007ffbf4134b30ea58ea5bf5223&hash=6C7D2A7C9BD409C42077F203DF120385AEEBB3F5" -O arm-gnu-toolchain-12.2.rel1-x86_64-aarch64-none-linux-gnu.tar.xz
-    - tar xf arm-gnu-toolchain-12.2.rel1-x86_64-aarch64-none-linux-gnu.tar.xz
-
-    # prepare PATH
-    - export PATH=$PATH:$CI_PROJECT_DIR/../toolchain/arm-gnu-toolchain-12.2.rel1-x86_64-aarch64-none-linux-gnu/bin
-    - export CROSS_COMPILE=aarch64-none-linux-gnu-
-    - export ARCH=arm64
-    - export BL31=../rkbin/bin/rk35/rk3588_bl31_v1.27.elf
-    - export ROCKCHIP_TPL=../rkbin/bin/rk35/rk3588_ddr_lp4_2112MHz_lp5_2736MHz_v1.08.bin
-
-    # build
-    - cd $CI_PROJECT_DIR
-    - make rock5b-rk3588_defconfig
-    - make
-    - ../rkbin/tools/boot_merger rock5b-rk3588.ini
-=======
     # If we've been asked to use clang only do one configuration.
     - export UBOOT_TRAVIS_BUILD_DIR=/tmp/${TEST_PY_BD}
     - echo BUILD_ENV ${BUILD_ENV}
@@ -96,7 +74,6 @@
       ./test/py/test.py -ra --bd ${TEST_PY_BD} ${TEST_PY_ID}
         ${TEST_PY_TEST_SPEC:+"-k ${TEST_PY_TEST_SPEC}"}
         --build-dir "$UBOOT_TRAVIS_BUILD_DIR"
->>>>>>> 3a438c1d
   artifacts:
     paths:
       - "*.html"
