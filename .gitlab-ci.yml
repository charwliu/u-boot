default:
  image: debian:bullseye-slim

stages:
  - build

build rock-5b:
  stage: build
  variables:
    DEBIAN_FRONTEND: noninteractive
    GIT_SUBMODULE_STRATEGY: normal
    RKBIN_REPO_URL: https://gitlab-ci-token:${CI_JOB_TOKEN}@${CI_SERVER_HOST}/obbardc/rkbin.git
  before_script:
    - apt update
    - apt install -y bc build-essential device-tree-compiler git python3 wget bison flex python3-setuptools swig python3-dev libssl-dev python3-pyelftools

  script:
    # download rkbin
    - git clone --depth 1 -b master ${RKBIN_REPO_URL} $CI_PROJECT_DIR/../rkbin

    # download compilers
    - mkdir -p $CI_PROJECT_DIR/../toolchain && cd $CI_PROJECT_DIR/../toolchain
    - wget "https://developer.arm.com/-/media/Files/downloads/gnu/12.2.rel1/binrel/arm-gnu-toolchain-12.2.rel1-x86_64-aarch64-none-linux-gnu.tar.xz?rev=6750d007ffbf4134b30ea58ea5bf5223&hash=6C7D2A7C9BD409C42077F203DF120385AEEBB3F5" -O arm-gnu-toolchain-12.2.rel1-x86_64-aarch64-none-linux-gnu.tar.xz
    - tar xf arm-gnu-toolchain-12.2.rel1-x86_64-aarch64-none-linux-gnu.tar.xz

    # prepare PATH
    - export PATH=$PATH:$CI_PROJECT_DIR/../toolchain/arm-gnu-toolchain-12.2.rel1-x86_64-aarch64-none-linux-gnu/bin
    - export CROSS_COMPILE=aarch64-none-linux-gnu-
    - export ARCH=arm64
    - export BL31=../rkbin/bin/rk35/rk3588_bl31_v1.27.elf
    - export ROCKCHIP_TPL=../rkbin/bin/rk35/rk3588_ddr_lp4_2112MHz_lp5_2736MHz_v1.08.bin

    # build
    - cd $CI_PROJECT_DIR
    - make rock5b-rk3588_defconfig
    - make
    - ../rkbin/tools/boot_merger rock5b-rk3588.ini
  artifacts:
    paths:
<<<<<<< HEAD
      - u-boot.itb
      - idbloader.img
      - rock5b-rk3588.bin
=======
      - "*.html"
      - "*.css"
    expire_in: 1 week

build all 32bit ARM platforms:
  stage: world build
  script:
    - ret=0;
      git config --global --add safe.directory "${CI_PROJECT_DIR}";
      ./tools/buildman/buildman -o /tmp -PEWM arm -x aarch64 || ret=$?;
      if [[ $ret -ne 0 ]]; then
        ./tools/buildman/buildman -o /tmp -seP;
        exit $ret;
      fi;

build all 64bit ARM platforms:
  stage: world build
  script:
    - virtualenv -p /usr/bin/python3 /tmp/venv
    - . /tmp/venv/bin/activate
    - ret=0;
      git config --global --add safe.directory "${CI_PROJECT_DIR}";
      ./tools/buildman/buildman -o /tmp -PEWM aarch64 || ret=$?;
      if [[ $ret -ne 0 ]]; then
        ./tools/buildman/buildman -o /tmp -seP;
        exit $ret;
      fi;

build all PowerPC platforms:
  stage: world build
  script:
    - ret=0;
      git config --global --add safe.directory "${CI_PROJECT_DIR}";
      ./tools/buildman/buildman -o /tmp -P -E -W powerpc || ret=$?;
      if [[ $ret -ne 0 ]]; then
        ./tools/buildman/buildman -o /tmp -seP;
        exit $ret;
      fi;

build all other platforms:
  stage: world build
  script:
    - ret=0;
      git config --global --add safe.directory "${CI_PROJECT_DIR}";
      ./tools/buildman/buildman -o /tmp -PEWM -x arm,powerpc || ret=$?;
      if [[ $ret -ne 0 ]]; then
        ./tools/buildman/buildman -o /tmp -seP;
        exit $ret;
      fi;

check for new CONFIG symbols outside Kconfig:
  stage: testsuites
  script:
    - git config --global --add safe.directory "${CI_PROJECT_DIR}"
    # If grep succeeds and finds a match the test fails as we should
    # have no matches.
    - git grep -E '^#[[:blank:]]*(define|undef)[[:blank:]]*CONFIG_'
        :^doc/ :^arch/arm/dts/ :^scripts/kconfig/lkc.h
        :^include/linux/kconfig.h :^tools/ && exit 1 || exit 0

# QA jobs for code analytics
# static code analysis with cppcheck (we can add --enable=all later)
cppcheck:
  stage: testsuites
  script:
    - cppcheck -j$(nproc) --force --quiet --inline-suppr .

# search for TODO within source tree
grep TODO/FIXME/HACK:
  stage: testsuites
  script:
    - grep -r TODO .
    - grep -r FIXME .
    # search for HACK within source tree and ignore HACKKIT board
    - grep -r HACK . | grep -v HACKKIT

# build documentation
docs:
  stage: testsuites
  script:
    - virtualenv -p /usr/bin/python3 /tmp/venvhtml
    - . /tmp/venvhtml/bin/activate
    - pip install -r doc/sphinx/requirements.txt
    - make htmldocs KDOC_WERROR=1
    - make infodocs

# some statistics about the code base
sloccount:
  stage: testsuites
  script:
    - sloccount .

# ensure all configs have MAINTAINERS entries
Check for configs without MAINTAINERS entry:
  stage: testsuites
  script:
    - ./tools/buildman/buildman -R

# Ensure host tools build
Build tools-only:
  stage: testsuites
  script:
    - make tools-only_config tools-only -j$(nproc)

# Ensure env tools build
Build envtools:
  stage: testsuites
  script:
    - make tools-only_config envtools -j$(nproc)

Run binman, buildman, dtoc, Kconfig and patman testsuites:
  stage: testsuites
  script:
    - git config --global user.name "GitLab CI Runner";
      git config --global user.email trini@konsulko.com;
      git config --global --add safe.directory "${CI_PROJECT_DIR}";
      export USER=gitlab;
      virtualenv -p /usr/bin/python3 /tmp/venv;
      . /tmp/venv/bin/activate;
      pip install -r test/py/requirements.txt;
      export UBOOT_TRAVIS_BUILD_DIR=/tmp/sandbox_spl;
      export PYTHONPATH="${UBOOT_TRAVIS_BUILD_DIR}/scripts/dtc/pylibfdt";
      export PATH="${UBOOT_TRAVIS_BUILD_DIR}/scripts/dtc:${PATH}";
      set +e;
      ./tools/buildman/buildman -T0 -o ${UBOOT_TRAVIS_BUILD_DIR} -w
        --board sandbox_spl;
      set -e;
      ./tools/binman/binman --toolpath ${UBOOT_TRAVIS_BUILD_DIR}/tools test;
      ./tools/buildman/buildman -t;
      ./tools/dtoc/dtoc -t;
      ./tools/patman/patman test;
      make testconfig

Run tests for Nokia RX-51 (aka N900):
  stage: testsuites
  script:
    - mkdir nokia_rx51_tmp;
      ln -s /opt/nokia/u-boot-gen-combined nokia_rx51_tmp/;
      ln -s /opt/nokia/qemu-n900.tar.gz nokia_rx51_tmp/;
      ln -s /opt/nokia/kernel_2.6.28-20103103+0m5_armel.deb nokia_rx51_tmp/;
      ln -s /opt/nokia/libc6_2.5.1-1eglibc27+0m5_armel.deb nokia_rx51_tmp/;
      ln -s /opt/nokia/busybox_1.10.2.legal-1osso30+0m5_armel.deb nokia_rx51_tmp/;
      ln -s /opt/nokia/qemu-system-arm nokia_rx51_tmp/;
      export PATH=/opt/gcc-12.2.0-nolibc/arm-linux-gnueabi/bin:$PATH;
      test/nokia_rx51_test.sh

# Check for any pylint regressions
Run pylint:
  stage: testsuites
  script:
    - git config --global --add safe.directory "${CI_PROJECT_DIR}"
    - pip install -r test/py/requirements.txt
    - pip install asteval pylint==2.12.2 pyopenssl
    - export PATH=${PATH}:~/.local/bin
    - echo "[MASTER]" >> .pylintrc
    - echo "load-plugins=pylint.extensions.docparams" >> .pylintrc
    - export UBOOT_TRAVIS_BUILD_DIR=/tmp/sandbox_spl
    - set +e
    - ./tools/buildman/buildman -T0 -o ${UBOOT_TRAVIS_BUILD_DIR} -w
        --board sandbox_spl
    - set -e
    - pylint --version
    - export PYTHONPATH="${UBOOT_TRAVIS_BUILD_DIR}/scripts/dtc/pylibfdt"
    - make pylint_err

# Check for pre-schema driver model tags
Check for pre-schema tags:
  stage: testsuites
  script:
    - git config --global --add safe.directory "${CI_PROJECT_DIR}";
    # If grep succeeds and finds a match the test fails as we should
    # have no matches.
    - git grep u-boot,dm- -- '*.dts*' && exit 1 || exit 0

# Check we can package the Python tools
Check packing of Python tools:
  stage: testsuites
  script:
    - make pip

# Test sandbox with test.py
sandbox test.py:
  variables:
    TEST_PY_BD: "sandbox"
  <<: *buildman_and_testpy_dfn

sandbox with clang test.py:
  variables:
    TEST_PY_BD: "sandbox"
    OVERRIDE: "-O clang-16"
  <<: *buildman_and_testpy_dfn

sandbox without LTO test.py:
  variables:
    TEST_PY_BD: "sandbox"
    BUILD_ENV: "NO_LTO=1"
  <<: *buildman_and_testpy_dfn

sandbox_spl test.py:
  variables:
    TEST_PY_BD: "sandbox_spl"
    TEST_PY_TEST_SPEC: "test_ofplatdata or test_handoff or test_spl"
  <<: *buildman_and_testpy_dfn

sandbox_noinst_test.py:
  variables:
    TEST_PY_BD: "sandbox_noinst"
    TEST_PY_TEST_SPEC: "test_ofplatdata or test_handoff or test_spl"
  <<: *buildman_and_testpy_dfn

sandbox_vpl test.py:
  variables:
    TEST_PY_BD: "sandbox_vpl"
    TEST_PY_TEST_SPEC: "vpl or test_spl"
  <<: *buildman_and_testpy_dfn

# Enable tracing and disable LTO, to ensure functions are not elided
sandbox trace_test.py:
  variables:
    TEST_PY_BD: "sandbox"
    BUILD_ENV: "FTRACE=1 NO_LTO=1"
    TEST_PY_TEST_SPEC: "trace"
    OVERRIDE: "-a CONFIG_TRACE=y -a CONFIG_TRACE_EARLY=y -a CONFIG_TRACE_EARLY_SIZE=0x01000000"
  <<: *buildman_and_testpy_dfn

evb-ast2500 test.py:
  variables:
    TEST_PY_BD: "evb-ast2500"
    TEST_PY_ID: "--id qemu"
  <<: *buildman_and_testpy_dfn

evb-ast2600 test.py:
  variables:
    TEST_PY_BD: "evb-ast2600"
    TEST_PY_ID: "--id qemu"
  <<: *buildman_and_testpy_dfn

sandbox_flattree test.py:
  variables:
    TEST_PY_BD: "sandbox_flattree"
  <<: *buildman_and_testpy_dfn

vexpress_ca9x4 test.py:
  variables:
    TEST_PY_BD: "vexpress_ca9x4"
    TEST_PY_ID: "--id qemu"
  <<: *buildman_and_testpy_dfn

integratorcp_cm926ejs test.py:
  variables:
    TEST_PY_BD: "integratorcp_cm926ejs"
    TEST_PY_TEST_SPEC: "not sleep"
    TEST_PY_ID: "--id qemu"
  <<: *buildman_and_testpy_dfn

qemu_arm test.py:
  variables:
    TEST_PY_BD: "qemu_arm"
    TEST_PY_TEST_SPEC: "not sleep"
  <<: *buildman_and_testpy_dfn

qemu_arm64 test.py:
  variables:
    TEST_PY_BD: "qemu_arm64"
    TEST_PY_TEST_SPEC: "not sleep"
  <<: *buildman_and_testpy_dfn

qemu_m68k test.py:
  variables:
    TEST_PY_BD: "M5208EVBE"
    TEST_PY_ID: "--id qemu"
    TEST_PY_TEST_SPEC: "not sleep and not efi"
    OVERRIDE: "-a CONFIG_M68K_QEMU=y -a ~CONFIG_MCFTMR"
  <<: *buildman_and_testpy_dfn

qemu_malta test.py:
  variables:
    TEST_PY_BD: "malta"
    TEST_PY_TEST_SPEC: "not sleep and not efi"
    TEST_PY_ID: "--id qemu"
  <<: *buildman_and_testpy_dfn

qemu_maltael test.py:
  variables:
    TEST_PY_BD: "maltael"
    TEST_PY_TEST_SPEC: "not sleep and not efi"
    TEST_PY_ID: "--id qemu"
  <<: *buildman_and_testpy_dfn

qemu_malta64 test.py:
  variables:
    TEST_PY_BD: "malta64"
    TEST_PY_TEST_SPEC: "not sleep and not efi"
    TEST_PY_ID: "--id qemu"
  <<: *buildman_and_testpy_dfn

qemu_malta64el test.py:
  variables:
    TEST_PY_BD: "malta64el"
    TEST_PY_TEST_SPEC: "not sleep and not efi"
    TEST_PY_ID: "--id qemu"
  <<: *buildman_and_testpy_dfn

qemu-ppce500 test.py:
  variables:
    TEST_PY_BD: "qemu-ppce500"
    TEST_PY_TEST_SPEC: "not sleep"
  <<: *buildman_and_testpy_dfn

qemu-riscv32 test.py:
  variables:
    TEST_PY_BD: "qemu-riscv32"
    TEST_PY_TEST_SPEC: "not sleep"
  <<: *buildman_and_testpy_dfn

qemu-riscv64 test.py:
  variables:
    TEST_PY_BD: "qemu-riscv64"
    TEST_PY_TEST_SPEC: "not sleep"
  <<: *buildman_and_testpy_dfn

qemu-riscv32_spl test.py:
  variables:
    TEST_PY_BD: "qemu-riscv32_spl"
    TEST_PY_TEST_SPEC: "not sleep"
  <<: *buildman_and_testpy_dfn

qemu-riscv64_spl test.py:
  variables:
    TEST_PY_BD: "qemu-riscv64_spl"
    TEST_PY_TEST_SPEC: "not sleep"
  <<: *buildman_and_testpy_dfn

qemu-x86 test.py:
  variables:
    TEST_PY_BD: "qemu-x86"
    TEST_PY_TEST_SPEC: "not sleep"
  <<: *buildman_and_testpy_dfn

qemu-x86_64 test.py:
  variables:
    TEST_PY_BD: "qemu-x86_64"
    TEST_PY_TEST_SPEC: "not sleep"
  <<: *buildman_and_testpy_dfn

r2dplus_i82557c test.py:
  variables:
    TEST_PY_BD: "r2dplus"
    TEST_PY_ID: "--id i82557c_qemu"
  <<: *buildman_and_testpy_dfn

r2dplus_pcnet test.py:
  variables:
    TEST_PY_BD: "r2dplus"
    TEST_PY_ID: "--id pcnet_qemu"
  <<: *buildman_and_testpy_dfn

r2dplus_rtl8139 test.py:
  variables:
    TEST_PY_BD: "r2dplus"
    TEST_PY_ID: "--id rtl8139_qemu"
  <<: *buildman_and_testpy_dfn

r2dplus_tulip test.py:
  variables:
    TEST_PY_BD: "r2dplus"
    TEST_PY_ID: "--id tulip_qemu"
  <<: *buildman_and_testpy_dfn

sifive_unleashed_sdcard test.py:
  variables:
    TEST_PY_BD: "sifive_unleashed"
    TEST_PY_ID: "--id sdcard_qemu"
  <<: *buildman_and_testpy_dfn

sifive_unleashed_spi-nor test.py:
  variables:
    TEST_PY_BD: "sifive_unleashed"
    TEST_PY_ID: "--id spi-nor_qemu"
  <<: *buildman_and_testpy_dfn

xilinx_zynq_virt test.py:
  variables:
    TEST_PY_BD: "xilinx_zynq_virt"
    TEST_PY_TEST_SPEC: "not sleep"
    TEST_PY_ID: "--id qemu"
  <<: *buildman_and_testpy_dfn

xilinx_versal_virt test.py:
  variables:
    TEST_PY_BD: "xilinx_versal_virt"
    TEST_PY_TEST_SPEC: "not sleep"
    TEST_PY_ID: "--id qemu"
  <<: *buildman_and_testpy_dfn

xtfpga test.py:
  variables:
    TEST_PY_BD: "xtfpga"
    TEST_PY_TEST_SPEC: "not sleep"
    TEST_PY_ID: "--id qemu"
  <<: *buildman_and_testpy_dfn

coreboot test.py:
  variables:
    TEST_PY_BD: "coreboot"
    TEST_PY_TEST_SPEC: "not sleep"
    TEST_PY_ID: "--id qemu"
  <<: *buildman_and_testpy_dfn
>>>>>>> 0160d582
<|MERGE_RESOLUTION|>--- conflicted
+++ resolved
@@ -37,11 +37,6 @@
     - ../rkbin/tools/boot_merger rock5b-rk3588.ini
   artifacts:
     paths:
-<<<<<<< HEAD
-      - u-boot.itb
-      - idbloader.img
-      - rock5b-rk3588.bin
-=======
       - "*.html"
       - "*.css"
     expire_in: 1 week
@@ -449,5 +444,4 @@
     TEST_PY_BD: "coreboot"
     TEST_PY_TEST_SPEC: "not sleep"
     TEST_PY_ID: "--id qemu"
-  <<: *buildman_and_testpy_dfn
->>>>>>> 0160d582
+  <<: *buildman_and_testpy_dfn