// SPDX-License-Identifier: (GPL-2.0+ OR MIT)

/dts-v1/;

#include <dt-bindings/gpio/gpio.h>
#include "rk3588.dtsi"

/ {
	model = "Radxa ROCK 5 Model B";
	compatible = "radxa,rock-5b", "rockchip,rk3588";

	aliases {
		mmc0 = &sdhci;
		serial2 = &uart2;
	};

	chosen {
		stdout-path = "serial2:1500000n8";
	};
<<<<<<< HEAD
=======

	fan: pwm-fan {
		compatible = "pwm-fan";
		cooling-levels = <0 95 145 195 255>;
		fan-supply = <&vcc5v0_sys>;
		pwms = <&pwm1 0 50000 0>;
		#cooling-cells = <2>;
	};

	sound {
		compatible = "audio-graph-card";
		label = "Analog";

		widgets = "Microphone", "Mic Jack",
			  "Headphone", "Headphones";

		routing = "MIC2", "Mic Jack",
			  "Headphones", "HPOL",
			  "Headphones", "HPOR";

		dais = <&i2s0_8ch_p0>;
		hp-det-gpio = <&gpio1 RK_PD5 GPIO_ACTIVE_HIGH>;
		pinctrl-names = "default";
		pinctrl-0 = <&hp_detect>;
	};

	vcc5v0_sys: vcc5v0-sys-regulator {
		compatible = "regulator-fixed";
		regulator-name = "vcc5v0_sys";
		regulator-always-on;
		regulator-boot-on;
		regulator-min-microvolt = <5000000>;
		regulator-max-microvolt = <5000000>;
	};
>>>>>>> a5899cc6
};

&cpu_b0 {
	cpu-supply = <&vdd_cpu_big0_s0>;
};

&cpu_b1 {
	cpu-supply = <&vdd_cpu_big0_s0>;
};

&cpu_b2 {
	cpu-supply = <&vdd_cpu_big1_s0>;
};

&cpu_b3 {
	cpu-supply = <&vdd_cpu_big1_s0>;
};

&i2c0 {
	pinctrl-names = "default";
	pinctrl-0 = <&i2c0m2_xfer>;
	status = "okay";

	vdd_cpu_big0_s0: regulator@42 {
		compatible = "rockchip,rk8602";
		reg = <0x42>;
		fcs,suspend-voltage-selector = <1>;
		regulator-name = "vdd_cpu_big0_s0";
		regulator-always-on;
		regulator-boot-on;
		regulator-min-microvolt = <550000>;
		regulator-max-microvolt = <1050000>;
		regulator-ramp-delay = <2300>;
		vin-supply = <&vcc5v0_sys>;

		regulator-state-mem {
			regulator-off-in-suspend;
		};
	};

	vdd_cpu_big1_s0: regulator@43 {
		compatible = "rockchip,rk8603", "rockchip,rk8602";
		reg = <0x43>;
		fcs,suspend-voltage-selector = <1>;
		regulator-name = "vdd_cpu_big1_s0";
		regulator-always-on;
		regulator-boot-on;
		regulator-min-microvolt = <550000>;
		regulator-max-microvolt = <1050000>;
		regulator-ramp-delay = <2300>;
		vin-supply = <&vcc5v0_sys>;

		regulator-state-mem {
			regulator-off-in-suspend;
		};
	};
};

&i2c6 {
	status = "okay";

	hym8563: rtc@51 {
		compatible = "haoyu,hym8563";
		reg = <0x51>;
		#clock-cells = <0>;
		clock-output-names = "hym8563";
		pinctrl-names = "default";
		pinctrl-0 = <&hym8563_int>;
		interrupt-parent = <&gpio0>;
		interrupts = <RK_PB0 IRQ_TYPE_LEVEL_LOW>;
		wakeup-source;
	};
};

&i2c7 {
	status = "okay";

	es8316: audio-codec@11 {
		compatible = "everest,es8316";
		reg = <0x11>;
		clocks = <&cru I2S0_8CH_MCLKOUT>;
		clock-names = "mclk";
		#sound-dai-cells = <0>;

		port {
			es8316_p0_0: endpoint {
				remote-endpoint = <&i2s0_8ch_p0_0>;
			};
		};
	};
};

&i2s0_8ch {
	pinctrl-names = "default";
	pinctrl-0 = <&i2s0_lrck
		     &i2s0_mclk
		     &i2s0_sclk
		     &i2s0_sdi0
		     &i2s0_sdo0>;
	status = "okay";

	i2s0_8ch_p0: port {
		i2s0_8ch_p0_0: endpoint {
			dai-format = "i2s";
			mclk-fs = <256>;
			remote-endpoint = <&es8316_p0_0>;
		};
	};
};

&pinctrl {
	hym8563 {
		hym8563_int: hym8563-int {
			rockchip,pins = <0 RK_PB0 RK_FUNC_GPIO &pcfg_pull_none>;
		};
	};

	sound {
		hp_detect: hp-detect {
			rockchip,pins = <1 RK_PD5 RK_FUNC_GPIO &pcfg_pull_none>;
		};
	};
};

&pwm1 {
	status = "okay";
};

&sdhci {
	bus-width = <8>;
	no-sdio;
	no-sd;
	non-removable;
	max-frequency = <200000000>;
	mmc-hs400-1_8v;
	mmc-hs400-enhanced-strobe;
	status = "okay";
};

&uart2 {
	pinctrl-0 = <&uart2m0_xfer>;
	status = "okay";
};<|MERGE_RESOLUTION|>--- conflicted
+++ resolved
@@ -17,8 +17,6 @@
 	chosen {
 		stdout-path = "serial2:1500000n8";
 	};
-<<<<<<< HEAD
-=======
 
 	fan: pwm-fan {
 		compatible = "pwm-fan";
@@ -53,7 +51,6 @@
 		regulator-min-microvolt = <5000000>;
 		regulator-max-microvolt = <5000000>;
 	};
->>>>>>> a5899cc6
 };
 
 &cpu_b0 {
