--- conflicted
+++ resolved
@@ -8,7 +8,6 @@
 #include "rk3588-pinctrl.dtsi"
 
 / {
-<<<<<<< HEAD
 	aliases {
 		edp0 = &edp0;
 		edp1 = &edp1;
@@ -99,18 +98,10 @@
 		status = "disabled";
 	};
 
-=======
->>>>>>> a5899cc6
 	i2s8_8ch: i2s@fddc8000 {
 		compatible = "rockchip,rk3588-i2s-tdm";
 		reg = <0x0 0xfddc8000 0x0 0x1000>;
 		interrupts = <GIC_SPI 188 IRQ_TYPE_LEVEL_HIGH 0>;
-<<<<<<< HEAD
-		clocks = <&cru MCLK_I2S8_8CH_TX>, <&cru HCLK_I2S8_8CH>;
-		clock-names = "mclk_tx", "hclk";
-		dmas = <&dmac2 22>;
-		dma-names = "tx";
-=======
 		clocks = <&cru MCLK_I2S8_8CH_TX>, <&cru MCLK_I2S8_8CH_TX>, <&cru HCLK_I2S8_8CH>;
 		clock-names = "mclk_tx", "mclk_rx", "hclk";
 		assigned-clocks = <&cru CLK_I2S8_8CH_TX_SRC>;
@@ -118,14 +109,12 @@
 		dmas = <&dmac2 22>;
 		dma-names = "tx";
 		power-domains = <&power RK3588_PD_VO0>;
->>>>>>> a5899cc6
 		resets = <&cru SRST_M_I2S8_8CH_TX>;
 		reset-names = "tx-m";
 		#sound-dai-cells = <0>;
 		status = "disabled";
 	};
 
-<<<<<<< HEAD
 	spdif_tx4: spdif-tx@fdde8000 {
 		compatible = "rockchip,rk3588-spdif", "rockchip,rk3568-spdif";
 		reg = <0x0 0xfdde8000 0x0 0x1000>;
@@ -138,18 +127,10 @@
 		status = "disabled";
 	};
 
-=======
->>>>>>> a5899cc6
 	i2s6_8ch: i2s@fddf4000 {
 		compatible = "rockchip,rk3588-i2s-tdm";
 		reg = <0x0 0xfddf4000 0x0 0x1000>;
 		interrupts = <GIC_SPI 186 IRQ_TYPE_LEVEL_HIGH 0>;
-<<<<<<< HEAD
-		clocks = <&cru MCLK_I2S6_8CH_TX>, <&cru HCLK_I2S6_8CH>;
-		clock-names = "mclk_tx", "hclk";
-		dmas = <&dmac2 4>;
-		dma-names = "tx";
-=======
 		clocks = <&cru MCLK_I2S6_8CH_TX>, <&cru MCLK_I2S6_8CH_TX>, <&cru HCLK_I2S6_8CH>;
 		clock-names = "mclk_tx", "mclk_rx", "hclk";
 		assigned-clocks = <&cru CLK_I2S6_8CH_TX_SRC>;
@@ -157,7 +138,6 @@
 		dmas = <&dmac2 4>;
 		dma-names = "tx";
 		power-domains = <&power RK3588_PD_VO1>;
->>>>>>> a5899cc6
 		resets = <&cru SRST_M_I2S6_8CH_TX>;
 		reset-names = "tx-m";
 		#sound-dai-cells = <0>;
@@ -168,12 +148,6 @@
 		compatible = "rockchip,rk3588-i2s-tdm";
 		reg = <0x0 0xfddf8000 0x0 0x1000>;
 		interrupts = <GIC_SPI 187 IRQ_TYPE_LEVEL_HIGH 0>;
-<<<<<<< HEAD
-		clocks = <&cru MCLK_I2S7_8CH_RX>, <&cru HCLK_I2S7_8CH>;
-		clock-names = "mclk_rx", "hclk";
-		dmas = <&dmac2 21>;
-		dma-names = "rx";
-=======
 		clocks = <&cru MCLK_I2S7_8CH_RX>, <&cru MCLK_I2S7_8CH_RX>, <&cru HCLK_I2S7_8CH>;
 		clock-names = "mclk_tx", "mclk_rx", "hclk";
 		assigned-clocks = <&cru CLK_I2S7_8CH_RX_SRC>;
@@ -181,7 +155,6 @@
 		dmas = <&dmac2 21>;
 		dma-names = "rx";
 		power-domains = <&power RK3588_PD_VO1>;
->>>>>>> a5899cc6
 		resets = <&cru SRST_M_I2S7_8CH_RX>;
 		reset-names = "rx-m";
 		#sound-dai-cells = <0>;
@@ -192,12 +165,6 @@
 		compatible = "rockchip,rk3588-i2s-tdm";
 		reg = <0x0 0xfde00000 0x0 0x1000>;
 		interrupts = <GIC_SPI 190 IRQ_TYPE_LEVEL_HIGH 0>;
-<<<<<<< HEAD
-		clocks = <&cru MCLK_I2S10_8CH_RX>, <&cru HCLK_I2S10_8CH>;
-		clock-names = "mclk_rx", "hclk";
-		dmas = <&dmac2 24>;
-		dma-names = "rx";
-=======
 		clocks = <&cru MCLK_I2S10_8CH_RX>, <&cru MCLK_I2S10_8CH_RX>, <&cru HCLK_I2S10_8CH>;
 		clock-names = "mclk_tx", "mclk_rx", "hclk";
 		assigned-clocks = <&cru CLK_I2S10_8CH_RX_SRC>;
@@ -205,14 +172,12 @@
 		dmas = <&dmac2 24>;
 		dma-names = "rx";
 		power-domains = <&power RK3588_PD_VO1>;
->>>>>>> a5899cc6
 		resets = <&cru SRST_M_I2S10_8CH_RX>;
 		reset-names = "rx-m";
 		#sound-dai-cells = <0>;
 		status = "disabled";
 	};
 
-<<<<<<< HEAD
 	spdif_rx1: spdif-rx@fde10000 {
 		compatible = "rockchip,rk3588-spdifrx", "rockchip,rk3308-spdifrx";
 		reg = <0x0 0xfde10000 0x0 0x1000>;
@@ -284,7 +249,7 @@
 		num-ib-windows = <16>;
 		num-ob-windows = <16>;
 		max-link-speed = <3>;
-		msi-map = <0x0000 &its 0x0000 0x1000>;
+		msi-map = <0x0000 &its0 0x0000 0x1000>;
 		num-lanes = <4>;
 		phys = <&pcie30phy>;
 		phy-names = "pcie-phy";
@@ -336,7 +301,7 @@
 		num-ib-windows = <16>;
 		num-ob-windows = <16>;
 		max-link-speed = <3>;
-		msi-map = <0x1000 &its 0x1000 0x1000>;
+		msi-map = <0x1000 &its0 0x1000 0x1000>;
 		num-lanes = <2>;
 		phys = <&pcie30phy>;
 		phy-names = "pcie-phy";
@@ -388,7 +353,7 @@
 		num-ib-windows = <8>;
 		num-ob-windows = <8>;
 		max-link-speed = <2>;
-		msi-map = <0x2000 &its 0x2000 0x1000>;
+		msi-map = <0x2000 &its0 0x2000 0x1000>;
 		num-lanes = <1>;
 		phys = <&combphy1_ps PHY_TYPE_PCIE>;
 		phy-names = "pcie-phy";
@@ -413,8 +378,6 @@
 		};
 	};
 
-=======
->>>>>>> a5899cc6
 	gmac0: ethernet@fe1b0000 {
 		compatible = "rockchip,rk3588-gmac", "snps,dwmac-4.20a";
 		reg = <0x0 0xfe1b0000 0x0 0x10000>;
