--- conflicted
+++ resolved
@@ -99,28 +99,6 @@
 		reg = <0x0 0xfd58a000 0x0 0x2000>;
 	};
 
-<<<<<<< HEAD
-	otp: otp@fecc0000 {
-		compatible = "rockchip,rk3588-otp";
-		reg = <0x0 0xfecc0000 0x0 0x400>;
-		#address-cells = <1>;
-		#size-cells = <1>;
-		status = "okay";
-		bootph-all;
-
-		cpu_code: cpu-code@2 {
-			bootph-all;
-			reg = <0x02 0x2>;
-		};
-		specification_serial_number: specification-serial-number@6 {
-			bootph-all;
-			reg = <0x06 0x1>;
-			bits = <0 5>;
-		};
-		cpu_id: id@7 {
-			bootph-all;
-			reg = <0x07 0x10>;
-=======
 	pipe_phy0_grf: syscon@fd5bc000 {
 		compatible = "rockchip,pipe-phy-grf", "syscon";
 		reg = <0x0 0xfd5bc000 0x0 0x100>;
@@ -150,36 +128,6 @@
 				#phy-cells = <0>;
 				status = "disabled";
 			};
->>>>>>> a5899cc6
-		};
-		otp_cpu_version: cpu-version@1c {
-			bootph-all;
-			reg = <0x1c 0x1>;
-			bits = <3 3>;
-		};
-		cpub0_leakage: cpub0-leakage@17 {
-			bootph-all;
-			reg = <0x17 0x1>;
-		};
-		cpub1_leakage: cpub1-leakage@18 {
-			bootph-all;
-			reg = <0x18 0x1>;
-		};
-		cpul_leakage: cpul-leakage@19 {
-			bootph-all;
-			reg = <0x19 0x1>;
-		};
-		log_leakage: log-leakage@1a {
-			bootph-all;
-			reg = <0x1a 0x1>;
-		};
-		gpu_leakage: gpu-leakage@1b {
-			bootph-all;
-			reg = <0x1b 0x1>;
-		};
-		npu_leakage: npu-leakage@28 {
-			bootph-all;
-			reg = <0x28 0x1>;
 		};
 	};
 
@@ -315,7 +263,6 @@
 		status = "disabled";
 	};
 
-<<<<<<< HEAD
         vcc_3v3_s3: vcc_3v3_s3-sys-regulator {
                 compatible = "regulator-fixed";
                 regulator-name = "vcc_3v3_s3";
@@ -355,7 +302,7 @@
                 pinctrl-0 = <&vcc5v0_host_en>;
                 vin-supply = <&vcc5v0_sys>;
         };
-=======
+
 	usbdp_phy0: phy@fed80000 {
 		compatible = "rockchip,rk3588-usbdp-phy";
 		reg = <0x0 0xfed80000 0x0 0x10000>;
@@ -438,7 +385,6 @@
 
 &pcfg_pull_up {
 	bootph-all;
->>>>>>> a5899cc6
 };
 
 &xin24m {
@@ -490,10 +436,6 @@
 };
 
 &sdhci {
-<<<<<<< HEAD
-	bootph-all;
-	u-boot,spl-fifo-mode;
-=======
 	bootph-pre-ram;
 	u-boot,spl-fifo-mode;
 };
@@ -512,7 +454,6 @@
 
 &sdmmc_det {
 	bootph-all;
->>>>>>> a5899cc6
 };
 
 &uart2 {
@@ -526,7 +467,6 @@
 };
 
 &ioc {
-<<<<<<< HEAD
 	bootph-all;
 };
 
@@ -566,9 +506,6 @@
                         rockchip,pins = <4 RK_PB0 RK_FUNC_GPIO &pcfg_pull_none>;
                 };
         };
-};
-=======
-	bootph-pre-ram;
 };
 
 #ifdef CONFIG_ROCKCHIP_SPI_IMAGE
@@ -580,5 +517,4 @@
 		};
 	};
 };
-#endif
->>>>>>> a5899cc6
+#endif