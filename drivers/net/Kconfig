source "drivers/net/phy/Kconfig"
source "drivers/net/pfe_eth/Kconfig"
source "drivers/net/fsl-mc/Kconfig"

config ETH
	def_bool y

config DM_ETH
	bool
	depends on DM
	help
	  Enable driver model for Ethernet.

	  The eth_*() interface will be implemented by the UCLASS_ETH class
	  This is currently implemented in net/eth-uclass.c
	  Look in include/net.h for details.

config SPL_DM_ETH
	depends on SPL_NET
	def_bool y

config DM_MDIO
	bool "Enable Driver Model for MDIO devices"
	depends on PHYLIB
	help
	  Enable driver model for MDIO devices

	  Adds UCLASS_MDIO DM class supporting MDIO buses that are probed as
	  stand-alone devices.  Useful in particular for systems that support
	  DM_ETH and have a stand-alone MDIO hardware block shared by multiple
	  Ethernet interfaces.
	  This is currently implemented in net/mdio-uclass.c
	  Look in include/miiphy.h for details.

config DM_MDIO_MUX
	bool "Enable Driver Model for MDIO MUX devices"
	depends on DM_MDIO
	help
	  Enable driver model for MDIO MUX devices

	  Adds UCLASS_MDIO_MUX DM class supporting MDIO MUXes.  Useful for
	  systems that support DM_MDIO and integrate one or multiple muxes on
	  the MDIO bus.
	  This is currently implemented in net/mdio-mux-uclass.c
	  Look in include/miiphy.h for details.

config DM_DSA
	bool "Enable Driver Model for DSA switches"
	depends on DM_MDIO
	depends on PHY_FIXED
	help
	  Enable driver model for DSA switches

	  Adds UCLASS_DSA class supporting switches that follow the Distributed
	  Switch Architecture (DSA).  These switches rely on the presence of a
	  management switch port connected to an Ethernet controller capable of
	  receiving frames from the switch.  This host Ethernet controller is
	  called the "master" Ethernet interface in DSA terminology.
	  This is currently implemented in net/dsa-uclass.c, refer to
	  include/net/dsa.h for API details.

config MDIO_SANDBOX
	depends on DM_MDIO && SANDBOX
	default y
	bool "Sandbox: Mocked MDIO driver"
	help
	  This driver implements dummy read/write/reset MDIO functions mimicking
	  a bus with a single PHY.

	  This driver is used in for testing in test/dm/mdio.c

config MDIO_MUX_SANDBOX
	depends on DM_MDIO_MUX && MDIO_SANDBOX
	default y
	bool "Sandbox: Mocked MDIO-MUX driver"
	help
	  This driver implements dummy select/deselect ops mimicking a MUX on
	  the MDIO bux.  It uses mdio_sandbox driver as parent MDIO.

	  This driver is used for testing in test/dm/mdio.c

config DM_ETH_PHY
	bool "Enable Driver Model for Ethernet Generic PHY drivers"
	depends on DM
	help
	  Enable driver model for Ethernet Generic PHY .

config DSA_SANDBOX
	depends on DM_DSA && SANDBOX
	default y
	bool "Sandbox: Mocked DSA driver"
	help
	  This driver implements a dummy DSA switch connected to a dummy sandbox
	  Ethernet device used as DSA master, to test DSA class code, including
	  exported DSA API and datapath processing of Ethernet traffic.

menuconfig NETDEVICES
	bool "Network device support"
	depends on NET
	select DM_ETH
	help
	  You must select Y to enable any network device support
	  Generally if you have any networking support this is a given

	  If unsure, say Y

if NETDEVICES

config PHY_GIGE
	bool "Enable GbE PHY status parsing and configuration"
	help
	  Enables support for parsing the status output and for
	  configuring GbE PHYs (affects the inner workings of some
	  commands and miiphyutil.c).

config AG7XXX
	bool "Atheros AG7xxx Ethernet MAC support"
	depends on ARCH_ATH79
	select PHYLIB
	help
	  This driver supports the Atheros AG7xxx Ethernet MAC. This MAC is
	  present in the Atheros AR7xxx, AR9xxx and QCA9xxx MIPS chips.


config ALTERA_TSE
	bool "Altera Triple-Speed Ethernet MAC support"
	select PHYLIB
	help
	  This driver supports the Altera Triple-Speed (TSE) Ethernet MAC.
	  Please find details on the "Triple-Speed Ethernet MegaCore Function
	  Resource Center" of Altera.

config BCM_SF2_ETH
	bool "Broadcom SF2 (Starfighter2) Ethernet support"
	select PHYLIB
	help
	  This is an abstract framework which provides a generic interface
	  to MAC and DMA management for multiple Broadcom SoCs such as
	  Cygnus, NSP and bcm28155_ap platforms.

config BCM_SF2_ETH_DEFAULT_PORT
	int "Broadcom SF2 (Starfighter2) Ethernet default port number"
	depends on BCM_SF2_ETH
	default 0
	help
	  Default port number for the Starfighter2 ethernet driver.

config BCM_SF2_ETH_GMAC
	bool "Broadcom SF2 (Starfighter2) GMAC Ethernet support"
	depends on BCM_SF2_ETH
	help
	  This flag enables the ethernet support for Broadcom platforms with
	  GMAC such as Cygnus. This driver is based on the framework provided
	  by the BCM_SF2_ETH driver.
	  Say Y to any bcmcygnus based platforms.

config BCM6348_ETH
	bool "BCM6348 EMAC support"
	depends on ARCH_BMIPS
	select DMA
	select DMA_CHANNELS
	select MII
	select PHYLIB
	help
	  This driver supports the BCM6348 Ethernet MAC.

config BCM6368_ETH
	bool "BCM6368 EMAC support"
	depends on ARCH_BMIPS
	select DMA
	select MII
	help
	  This driver supports the BCM6368 Ethernet MAC.

config BCMGENET
	bool "BCMGENET V5 support"
	select PHYLIB
	help
	  This driver supports the BCMGENET Ethernet MAC.

source "drivers/net/bnxt/Kconfig"

config CORTINA_NI_ENET
	bool "Cortina-Access Ethernet driver"
	depends on CORTINA_PLATFORM
	help
	  This driver supports the Cortina-Access Ethernet MAC for
	  all supported CAxxxx SoCs.

config CALXEDA_XGMAC
	bool "Calxeda XGMAC support"
	help
	  This driver supports the XGMAC in Calxeda Highbank and Midway
	  machines.

config DRIVER_DM9000
	bool "Davicom DM9000 controller driver"
	help
	  The Davicom DM9000 parallel bus external ethernet interface chip.

config DM9000_BYTE_SWAPPED
	bool "Byte swapped access for DM9000"
	depends on DRIVER_DM9000

config DM9000_NO_SROM
	bool "No SROM on DM9000"
	depends on DRIVER_DM9000

config DM9000_USE_16BIT
	bool "Use 16bit access in DM9000"
	depends on DRIVER_DM9000

config DWC_ETH_QOS
	bool "Synopsys DWC Ethernet QOS device support"
	select PHYLIB
	help
	  This driver supports the Synopsys Designware Ethernet QOS (Quality
	  Of Service) IP block. The IP supports many options for bus type,
	  clocking/reset structure, and feature list.

config DWC_ETH_QOS_IMX
	bool "Synopsys DWC Ethernet QOS device support for IMX"
	depends on DWC_ETH_QOS
	help
	  The Synopsys Designware Ethernet QOS IP block with the specific
	  configuration used in IMX soc.

config DWC_ETH_QOS_STM32
	bool "Synopsys DWC Ethernet QOS device support for STM32"
	depends on DWC_ETH_QOS
	select DM_ETH_PHY
	default y if ARCH_STM32MP
	help
	  The Synopsys Designware Ethernet QOS IP block with the specific
	  configuration used in STM32MP soc.

config DWC_ETH_QOS_TEGRA186
	bool "Synopsys DWC Ethernet QOS device support for TEGRA186"
	depends on DWC_ETH_QOS
	default y if TEGRA186
	help
	  The Synopsys Designware Ethernet QOS IP block with specific
	  configuration used in NVIDIA's Tegra186 chip.

config DWC_ETH_QOS_QCOM
	bool "Synopsys DWC Ethernet QOS device support for Qcom SoCs"
	depends on DWC_ETH_QOS
	help
	  The Synopsys Designware Ethernet QOS IP block with specific
	  configuration used in Qcom QCS404 SoC.

<<<<<<< HEAD
config DWC_ETH_QOS_ROCKCHIP
	bool "Synopsys DWC Ethernet QOS device support for Rockchip SoCs"
	depends on DWC_ETH_QOS
	help
	  The Synopsys Designware Ethernet QOS IP block with specific
	  configuration used in Rockchip RK3588 SoC.
=======
config DWC_ETH_QOS_STARFIVE
	bool "Synopsys DWC Ethernet QOS device support for STARFIVE"
	depends on DWC_ETH_QOS
	help
	  The Synopsys Designware Ethernet QOS IP block with specific
	  configuration used in STARFIVE  JH7110 soc.
>>>>>>> a5899cc6

config E1000
	bool "Intel PRO/1000 Gigabit Ethernet support"
	depends on PCI
	help
	  This driver supports Intel(R) PRO/1000 gigabit ethernet family of
	  adapters.  For more information on how to identify your adapter, go
	  to the Adapter & Driver ID Guide at:

	  <http://support.intel.com/support/network/adapter/pro100/21397.htm>

config E1000_NO_NVM
	bool "Intel PRO/1000 has no NVMEM / EEPROM"
	depends on E1000

config E1000_SPI_GENERIC
	bool "Allow access to the Intel 8257x SPI bus"
	depends on E1000
	help
	  Allow generic access to the SPI bus on the Intel 8257x, for
	  example with the "sspi" command.

config E1000_SPI
	bool "Enable SPI bus utility code"
	depends on E1000
	help
	  Utility code for direct access to the SPI bus on Intel 8257x.
	  This does not do anything useful unless you set at least one
	  of CONFIG_CMD_E1000 or CONFIG_E1000_SPI_GENERIC.

config CMD_E1000
	bool "Enable the e1000 command"
	depends on E1000
	help
	  This enables the 'e1000' management command for E1000 devices. When
	  used on devices with SPI support you can reprogram the EEPROM from
	  U-Boot.

config EEPRO100
	bool "Intel PRO/100 82557/82559/82559ER Fast Ethernet support"
	help
	  This driver supports Intel(R) PRO/100 82557/82559/82559ER fast
	  ethernet family of adapters.

config ETH_SANDBOX
	depends on SANDBOX
	default y
	bool "Sandbox: Mocked Ethernet driver"
	help
	  This driver simply responds with fake ARP replies and ping
	  replies that are used to verify network stack functionality

	  This driver is particularly useful in the test/dm/eth.c tests

config ETH_SANDBOX_RAW
	depends on SANDBOX
	default y
	bool "Sandbox: Bridge to Linux Raw Sockets"
	help
	  This driver is a bridge from the bottom of the network stack
	  in U-Boot to the RAW AF_PACKET API in Linux. This allows real
	  network traffic to be tested from within sandbox. See
	  doc/arch/index.rst for more details.

config ETH_DESIGNWARE
	bool "Synopsys Designware Ethernet MAC"
	select PHYLIB
	imply ETH_DESIGNWARE_SOCFPGA if ARCH_SOCFPGA
	help
	  This MAC is present in SoCs from various vendors. It supports
	  100Mbit and 1 Gbit operation. You must enable CONFIG_PHYLIB to
	  provide the PHY (physical media interface).

config ETH_DESIGNWARE_MESON8B
	bool "Amlogic Meson8b and later glue driver for Synopsys Designware Ethernet MAC"
	select ETH_DESIGNWARE
	help
	  This provides glue layer to use Synopsys Designware Ethernet MAC
	  present on the Amlogic Meson8b, GX, AXG & G12A SoCs.

config ETH_DESIGNWARE_SOCFPGA
	select REGMAP
	select SYSCON
	select DW_ALTDESCRIPTOR
	bool "Altera SoCFPGA extras for Synopsys Designware Ethernet MAC"
	depends on ETH_DESIGNWARE
	help
	  The Altera SoCFPGA requires additional configuration of the
	  Altera system manager to correctly interface with the PHY.
	  This code handles those SoC specifics.

config ETH_DESIGNWARE_S700
	bool "Actins S700 glue driver for Synopsys Designware Ethernet MAC"
	depends on ETH_DESIGNWARE
	help
	  This provides glue layer to use Synopsys Designware Ethernet MAC
	  present on Actions S700 SoC.

config DW_ALTDESCRIPTOR
	bool "Designware Ethernet MAC uses alternate (enhanced) descriptors"
	depends on ETH_DESIGNWARE

config ETHOC
	bool "OpenCores 10/100 Mbps Ethernet MAC"
	help
	  This MAC is present in OpenRISC and Xtensa XTFPGA boards.

config FEC_MXC_SHARE_MDIO
	bool "Share the MDIO bus for FEC controller"
	depends on FEC_MXC

config FEC_MXC_MDIO_BASE
	hex "MDIO base address for the FEC controller"
	depends on FEC_MXC_SHARE_MDIO
	help
	  This specifies the MDIO registers base address. It is used when
	  two FEC controllers share MDIO bus.

config FEC_MXC
	bool "FEC Ethernet controller"
	depends on MX28 || MX5 || MX6 || MX7 || IMX8 || IMX8M || IMX8ULP || IMX93 || VF610
	help
	  This driver supports the 10/100 Fast Ethernet controller for
	  NXP i.MX processors.

config FMAN_ENET
	bool "Freescale FMan ethernet support"
	depends on ARM || PPC
	select SYS_FMAN_V3 if ARCH_B4420 || ARCH_B4860 || ARCH_LS1043A || \
		ARCH_LS1046A || ARCH_T1024 || ARCH_T1040 || ARCH_T1042 || \
		ARCH_T2080 || ARCH_T4240
	select FSL_FM_10GEC_REGULAR_NOTATION if ARCH_T1024
	help
	  This driver support the Freescale FMan Ethernet controller

config SYS_FMAN_FW_ADDR
	hex "FMAN Firmware Address"
	depends on FMAN_ENET
	default 0x0

config SYS_QE_FMAN_FW_LENGTH
	hex "FMAN QE Firmware length"
	depends on FMAN_ENET || QE || U_QE
	default 0x10000

config SYS_FMAN_V3
	bool
	select FSL_MEMAC
	help
	  SoC has FMan v3 with mEMAC

config FSL_FM_10GEC_REGULAR_NOTATION
	bool
	help
	  On SoCs T4240, T2080, LS1043A, etc, the notation between 10GEC and
	  MAC as below:
		10GEC1->MAC9, 10GEC2->MAC10, 10GEC3->MAC1, 10GEC4->MAC2
	  While on SoCs T1024, etc, the notation between 10GEC and MAC as below:
		10GEC1->MAC1, 10GEC2->MAC2
	  so we introduce CONFIG_FSL_FM_10GEC_REGULAR_NOTATION to identify the
	  new SoCs on which 10GEC enumeration is consistent with MAC
	  enumeration.

config FTMAC100
	bool "Ftmac100 Ethernet Support"
	select MII
	help
	  This MAC is present in Andestech SoCs.

config FTGMAC100
	bool "Ftgmac100 Ethernet Support"
	select PHYLIB
	help
	  This driver supports the Faraday's FTGMAC100 Gigabit SoC
	  Ethernet controller that can be found on Aspeed SoCs (which
	  include NCSI).

	  It is fully compliant with IEEE 802.3 specification for
	  10/100 Mbps Ethernet and IEEE 802.3z specification for 1000
	  Mbps Ethernet and includes Reduced Media Independent
	  Interface (RMII) and Reduced Gigabit Media Independent
	  Interface (RGMII) interfaces. It adopts an AHB bus interface
	  and integrates a link list DMA engine with direct M-Bus
	  accesses for transmitting and receiving packets. It has
	  independent TX/RX fifos, supports half and full duplex (1000
	  Mbps mode only supports full duplex), flow control for full
	  duplex and backpressure for half duplex.

	  The FTGMAC100 also implements IP, TCP, UDP checksum offloads
	  and supports IEEE 802.1Q VLAN tag insertion and removal. It
	  offers high-priority transmit queue for QoS and CoS
	  applications.

config SYS_DISCOVER_PHY
	bool

config MCFFEC
	bool "ColdFire Ethernet Support"
	select PHYLIB
	select SYS_DISCOVER_PHY
	help
	  This driver supports the network interface units in the
	  ColdFire family.

config SYS_UNIFY_CACHE
	depends on MCFFEC
	bool "Invalidate icache during ethernet operations"

config FSLDMAFEC
        bool "ColdFire DMA Ethernet Support"
	select PHYLIB
	select SYS_DISCOVER_PHY
	help
	  This driver supports the network interface units in the
	  ColdFire family.

config KS8851_MLL
	bool "Microchip KS8851-MLL controller driver"
	help
	  The Microchip KS8851 parallel bus external ethernet interface chip.

config KSZ9477
	bool "Microchip KSZ9477 I2C controller driver"
	depends on DM_DSA && DM_I2C
	help
	  This driver implements a DSA switch driver for the KSZ9477 family
	  of GbE switches using the I2C interface.

config LITEETH
	bool "LiteX LiteEth Ethernet MAC"
	help
	 Driver for the LiteEth Ethernet MAC from LiteX.

config MV88E6XXX
	bool "Marvell MV88E6xxx Ethernet switch DSA driver"
	depends on DM_DSA && DM_MDIO
	help
	  This driver implements a DSA switch driver for the MV88E6xxx family
	  of Ethernet switches using the MDIO interface

config MVGBE
	bool "Marvell Orion5x/Kirkwood network interface support"
	depends on ARCH_KIRKWOOD || ARCH_ORION5X
	select PHYLIB
	help
	  This driver supports the network interface units in the
	  Marvell Orion5x and Kirkwood SoCs

config MVNETA
	bool "Marvell Armada XP/385/3700 network interface support"
	depends on ARMADA_XP || ARMADA_38X || ARMADA_3700 || ALLEYCAT_5
	select PHYLIB
	select DM_MDIO
	help
	  This driver supports the network interface units in the
	  Marvell ARMADA XP, ARMADA 38X and ARMADA 3700 SoCs

config MVPP2
	bool "Marvell Armada 375/7K/8K network interface support"
	depends on ARMADA_375 || ARMADA_8K
	select PHYLIB
	select MVMDIO
	select DM_MDIO
	help
	  This driver supports the network interface units in the
	  Marvell ARMADA 375, 7K and 8K SoCs.

config MACB
	bool "Cadence MACB/GEM Ethernet Interface"
	select PHYLIB
	help
	  The Cadence MACB ethernet interface is found on many Atmel
	  AT91 and SAMA5 parts.  This driver also supports the Cadence
	  GEM (Gigabit Ethernet MAC) found in some ARM SoC devices.
	  Say Y to include support for the MACB/GEM chip.

config MACB_ZYNQ
	bool "Cadence MACB/GEM Ethernet Interface for Xilinx Zynq"
	depends on MACB
	help
	  The Cadence MACB ethernet interface was used on Zynq platform.
	  Say Y to enable support for the MACB/GEM in Zynq chip.

config MT7620_ETH
	bool "MediaTek MT7620 Ethernet Interface"
	depends on SOC_MT7620
	select PHYLIB
	select DM_RESET
	select DM_GPIO
	select CLK
	help
	  The MediaTek MT7620 ethernet interface is used on MT7620 based
	  boards. It has a built-in switch with two configurable ports which
	  can connect to external PHY/MACs.

config MT7628_ETH
	bool "MediaTek MT7628 Ethernet Interface"
	depends on SOC_MT7628
	select PHYLIB
	help
	  The MediaTek MT7628 ethernet interface is used on MT7628 and
	  MT7688 based boards.

config NET_NPCM750
	bool "Nuvoton NPCM750 Ethernet MAC"
	help
	  support NPCM750 EMAC

config NET_OCTEON
	bool "MIPS Octeon ethernet support"
	depends on ARCH_OCTEON
	help
	  You must select Y to enable network device support for
	  MIPS Octeon SoCs. If unsure, say n

config NET_OCTEONTX
	bool "OcteonTX Ethernet support"
	depends on ARCH_OCTEONTX
	depends on PCI_SRIOV
	help
	  You must select Y to enable network device support for
	  OcteonTX SoCs. If unsure, say n

config NET_OCTEONTX2
	bool "OcteonTX2 Ethernet support"
	depends on ARCH_OCTEONTX2
	select OCTEONTX2_CGX_INTF
	help
	  You must select Y to enable network device support for
	  OcteonTX2 SoCs. If unsure, say n

config OCTEONTX_SMI
	bool "OcteonTX SMI Device support"
	depends on ARCH_OCTEONTX || ARCH_OCTEONTX2
	help
	  You must select Y to enable SMI controller support for
	  OcteonTX or OcteonTX2 SoCs. If unsure, say n

config OCTEONTX2_CGX_INTF
	bool "OcteonTX2 CGX ATF interface support"
	depends on ARCH_OCTEONTX2
	default y if ARCH_OCTEONTX2
	help
	  You must select Y to enable CGX ATF interface support for
	  OcteonTX2 SoCs. If unsure, say n

config PCH_GBE
	bool "Intel Platform Controller Hub EG20T GMAC driver"
	select PHYLIB
	help
	  This MAC is present in Intel Platform Controller Hub EG20T. It
	  supports 10/100/1000 Mbps operation.

config RGMII
	bool "Enable RGMII"
	help
	  Enable the support of the Reduced Gigabit Media-Independent
	  Interface (RGMII).

config MII
	bool "Enable MII"
	help
	  Enable support of the Media-Independent Interface (MII)

config RMII
	bool "Enable RMII"
	help
	  Enable support of the Reduced Media-Independent Interface (MII)

config PCNET
	bool "AMD PCnet series Ethernet controller driver"
	help
	  This driver supports AMD PCnet series fast ethernet family of
	  PCI chipsets/adapters.

source "drivers/net/qe/Kconfig"

config RTL8139
	bool "Realtek 8139 series Ethernet controller driver"
	help
	  This driver supports Realtek 8139 series fast ethernet family of
	  PCI chipsets/adapters.

config RTL8169
	bool "Realtek 8169 series Ethernet controller driver"
	depends on PCI
	help
	  This driver supports Realtek 8169 series gigabit ethernet family of
	  PCI/PCIe chipsets/adapters.

config SJA1105
	bool "NXP SJA1105 Ethernet switch family driver"
	depends on DM_DSA && DM_SPI
	select BITREVERSE
	help
	  This is the driver for the NXP SJA1105 automotive Ethernet switch
	  family. These are 5-port devices and are managed over an SPI
	  interface. Probing is handled based on OF bindings. The driver
	  supports the following revisions:
	    - SJA1105E (Gen. 1, No TT-Ethernet)
	    - SJA1105T (Gen. 1, TT-Ethernet)
	    - SJA1105P (Gen. 2, No SGMII, No TT-Ethernet)
	    - SJA1105Q (Gen. 2, No SGMII, TT-Ethernet)
	    - SJA1105R (Gen. 2, SGMII, No TT-Ethernet)
	    - SJA1105S (Gen. 2, SGMII, TT-Ethernet)

config SMC911X
	bool "SMSC LAN911x and LAN921x controller driver"

config SMC911X_32_BIT
	bool "Enable SMC911X 32-bit interface"
	depends on SMC911X
	help
	  Define this if data bus is 32 bits. If your processor use a
	  narrower 16 bit bus or cannot convert one 32 bit word to two 16 bit
	  words, leave this to "n".

config SUN7I_GMAC
	bool "Enable Allwinner GMAC Ethernet support"
	help
	  Enable the support for Sun7i GMAC Ethernet controller

config SUN7I_GMAC_FORCE_TXERR
	bool "Force PA17 as gmac function"
	depends on SUN7I_GMAC
	help
	  Some ethernet phys needs TXERR control. Since the GMAC
	  doesn't have such signal, setting PA17 as GMAC function
	  makes the pin output low, which enables data transmission.

config SUN4I_EMAC
	bool "Allwinner Sun4i Ethernet MAC support"
	select PHYLIB
	help
	  This driver supports the Allwinner based SUN4I Ethernet MAC.

config SUN8I_EMAC
        bool "Allwinner Sun8i Ethernet MAC support"
        select PHYLIB
	select PHY_GIGE
        help
          This driver supports the  Allwinner based SUN8I/SUN50I Ethernet MAC.
	  It can be found in H3/A64/A83T based SoCs and compatible with both
	  External and Internal PHYs.

config SH_ETHER
	bool "Renesas SH Ethernet MAC"
	select PHYLIB
	select PHY_ETHERNET_ID
	help
	  This driver supports the Ethernet for Renesas SH and ARM SoCs.

source "drivers/net/ti/Kconfig"

config TULIP
	bool "DEC Tulip DC2114x Ethernet support"
	help
	  This driver supports DEC DC2114x Fast ethernet chips.

config XILINX_AXIEMAC
	select PHYLIB
	select MII
	bool "Xilinx AXI Ethernet"
	help
	  This MAC is present in Xilinx Microblaze, Zynq and ZynqMP SoCs.

config XILINX_AXIMRMAC
	depends on ARCH_VERSAL
	bool "Xilinx AXI MRMAC"
	help
	  MRMAC is a high performance, low latency, adaptable Ethernet
	  integrated hard IP. This can be configured up to four ports with MAC
	  rates from 10GE to 100GE. This could be present in some of the Xilinx
	  Versal designs.

config VSC7385_ENET
	bool "Vitesse 7385 Switch Firmware Upload driver"

config XILINX_EMACLITE
	select PHYLIB
	select MII
	bool "Xilinx Ethernetlite"
	help
	  This MAC is present in Xilinx Microblaze, Zynq and ZynqMP SoCs.

config ZYNQ_GEM
	select PHYLIB
	bool "Xilinx Ethernet GEM"
	help
	  This MAC is present in Xilinx Zynq and ZynqMP SoCs.

config PIC32_ETH
	bool "Microchip PIC32 Ethernet Support"
	depends on MACH_PIC32
	select PHYLIB
	help
	  This driver implements 10/100 Mbps Ethernet and MAC layer for
	  Microchip PIC32 microcontrollers.

config GMAC_ROCKCHIP
	bool "Rockchip Synopsys Designware Ethernet MAC"
	depends on ETH_DESIGNWARE
	help
	  This driver provides Rockchip SoCs network support based on the
	  Synopsys Designware driver.

config RENESAS_ETHER_SWITCH
	bool "Renesas Ethernet Switch support"
	depends on DM_ETH && R8A779F0
	select PHYLIB
	help
	  This driver implements support for the Renesas Ethernet Switch
	  which is available on R-Car S4 SoC (r8a779f0).

config RENESAS_RAVB
	bool "Renesas Ethernet AVB MAC"
	depends on RCAR_64
	select PHYLIB
	select PHY_ETHERNET_ID
	help
	  This driver implements support for the Ethernet AVB block in
	  Renesas M3 and H3 SoCs.

config MPC8XX_FEC
	bool "Fast Ethernet Controller on MPC8XX"
	depends on MPC8xx
	select MII
	select SYS_DISCOVER_PHY
	help
	  This driver implements support for the Fast Ethernet Controller
	  on MPC8XX

config SNI_AVE
	bool "Socionext AVE Ethernet support"
	depends on ARCH_UNIPHIER
	select PHYLIB
	select SYSCON
	select REGMAP
	help
	  This driver implements support for the Socionext AVE Ethernet
	  controller, as found on the Socionext UniPhier family.

config SNI_NETSEC
	bool "Socionext NETSEC Ethernet support"
	depends on SYNQUACER_SPI
	select PHYLIB
	help
	  This driver implements support for the Socionext SynQuacer NETSEC
	  ethernet controller, as found on the Socionext SynQuacer family.

source "drivers/net/mscc_eswitch/Kconfig"

config ETHER_ON_FEC1
	bool "FEC1"
	depends on MPC8XX_FEC
	default y

config FEC1_PHY
	int "FEC1 PHY"
	depends on ETHER_ON_FEC1
	default -1
	help
	  Define to the hardcoded PHY address which corresponds
	  to the given FEC; i. e.
		#define CONFIG_FEC1_PHY 4
	  means that the PHY with address 4 is connected to FEC1

	  When set to -1, means to probe for first available.

config PHY_NORXERR
	bool "PHY_NORXERR"
	depends on ETHER_ON_FEC1
	help
	  The PHY does not have a RXERR line (RMII only).
	  (so program the FEC to ignore it).

config ETHER_ON_FEC2
	bool "FEC2"
	depends on MPC8XX_FEC && MPC885
	default y

config FEC2_PHY
	int "FEC2 PHY"
	depends on ETHER_ON_FEC2
	default -1
	help
	  Define to the hardcoded PHY address which corresponds
	  to the given FEC; i. e.
		#define CONFIG_FEC1_PHY 4
	  means that the PHY with address 4 is connected to FEC1

	  When set to -1, means to probe for first available.

config FEC2_PHY_NORXERR
	bool "PHY_NORXERR"
	depends on ETHER_ON_FEC2
	help
	  The PHY does not have a RXERR line (RMII only).
	  (so program the FEC to ignore it).

config SYS_DPAA_QBMAN
	bool "Device tree fixup for QBMan on freescale SOCs"
	depends on (ARM || PPC) && !SPL_BUILD
	default y if ARCH_B4860 || \
		     ARCH_B4420 || \
		     ARCH_P1023 || \
		     ARCH_P2041 || \
		     ARCH_T1024 || \
		     ARCH_T1040 || \
		     ARCH_T1042 || \
		     ARCH_T2080 || \
		     ARCH_T4240 || \
		     ARCH_P4080 || \
		     ARCH_P3041 || \
		     ARCH_P5040 || \
		     ARCH_LS1043A || \
		     ARCH_LS1046A
	help
	  QBman fixups to allow deep sleep in DPAA 1 SOCs

config SYS_FSL_QMAN_V3
	bool # QMAN version 3
	depends on SYS_DPAA_QBMAN

config TSEC_ENET
	select PHYLIB
	bool "Enable Three-Speed Ethernet Controller"
	help
	  This driver implements support for the (Enhanced) Three-Speed
	  Ethernet Controller found on Freescale SoCs.

config MEDIATEK_ETH
	bool "MediaTek Ethernet GMAC Driver"
	select PHYLIB
	select DM_GPIO
	select DM_RESET
	help
	  This Driver support MediaTek Ethernet GMAC
	  Say Y to enable support for the MediaTek Ethernet GMAC.

config HIGMACV300_ETH
	bool "HiSilicon Gigabit Ethernet Controller"
	select DM_RESET
	select PHYLIB
	help
	  This driver supports HIGMACV300 Ethernet controller found on
	  HiSilicon SoCs.

config FSL_ENETC
	bool "NXP ENETC Ethernet controller"
	depends on DM_MDIO
	help
	  This driver supports the NXP ENETC Ethernet controller found on some
	  of the NXP SoCs.

config MDIO_MUX_I2CREG
	bool "MDIO MUX accessed as a register over I2C"
	depends on DM_MDIO_MUX && DM_I2C
	help
	  This driver is used for MDIO muxes driven by writing to a register of
	  an I2C chip.  The board it was developed for uses a mux controlled by
	  on-board FPGA which in turn is accessed as a chip over I2C.

config MDIO_IPQ4019
	bool "Qualcomm IPQ4019 MDIO interface support"
	depends on DM_MDIO
	help
	  This driver supports the MDIO interface found in Qualcomm
	  IPQ40xx series Soc-s.

config MVMDIO
	bool "Marvell MDIO interface support"
	depends on DM_MDIO
	help
	  This driver supports the MDIO interface found in the network
	  interface units of the Marvell EBU SoCs (Kirkwood, Orion5x,
	  Dove, Armada 370, Armada XP, Armada 37xx and Armada7K/8K/8KP).

	  This driver is used by the MVPP2 and MVNETA drivers.

config FSL_LS_MDIO
	bool "NXP Layerscape MDIO interface support"
	depends on DM_MDIO
	help
	  This driver supports the MDIO bus found on the Fman 10G Ethernet MACs and
	  on the mEMAC (which supports both Clauses 22 and 45).

config ASPEED_MDIO
	bool "Aspeed MDIO interface support"
	depends on DM_MDIO
	help
	  This driver supports the MDIO bus of Aspeed AST2600 SOC.  The driver
	  currently supports Clause 22.

config MDIO_MUX_MMIOREG
	bool "MDIO MUX accessed as a MMIO register access"
	depends on DM_MDIO_MUX
	help
	  This driver is used for MDIO muxes driven by writing to a register in
	  the MMIO physical memory.

config MDIO_MUX_MESON_G12A
	bool "MDIO MUX for Amlogic Meson G12A SoCs"
	depends on DM_MDIO_MUX
	help
	  This driver is used for the MDIO mux found on the Amlogic G12A & compatible
	  SoCs.

endif # NETDEVICES<|MERGE_RESOLUTION|>--- conflicted
+++ resolved
@@ -249,21 +249,19 @@
 	  The Synopsys Designware Ethernet QOS IP block with specific
 	  configuration used in Qcom QCS404 SoC.
 
-<<<<<<< HEAD
 config DWC_ETH_QOS_ROCKCHIP
 	bool "Synopsys DWC Ethernet QOS device support for Rockchip SoCs"
 	depends on DWC_ETH_QOS
 	help
 	  The Synopsys Designware Ethernet QOS IP block with specific
 	  configuration used in Rockchip RK3588 SoC.
-=======
+
 config DWC_ETH_QOS_STARFIVE
 	bool "Synopsys DWC Ethernet QOS device support for STARFIVE"
 	depends on DWC_ETH_QOS
 	help
 	  The Synopsys Designware Ethernet QOS IP block with specific
 	  configuration used in STARFIVE  JH7110 soc.
->>>>>>> a5899cc6
 
 config E1000
 	bool "Intel PRO/1000 Gigabit Ethernet support"
