// SPDX-License-Identifier: GPL-2.0+
/*
 * Rockchip DesignWare based PCIe host controller driver
 *
 * Copyright (c) 2021 Rockchip, Inc.
 */

#include <common.h>
#include <clk.h>
#include <dm.h>
#include <generic-phy.h>
#include <pci.h>
#include <power-domain.h>
#include <reset.h>
#include <syscon.h>
#include <asm/arch-rockchip/clock.h>
#include <asm/global_data.h>
#include <asm/io.h>
#include <asm-generic/gpio.h>
#include <dm/device_compat.h>
#include <linux/iopoll.h>
#include <linux/delay.h>
#include <power/regulator.h>

#include "pcie_dw_common.h"

DECLARE_GLOBAL_DATA_PTR;

/**
 * struct rk_pcie - RK DW PCIe controller state
 *
 * @vpcie3v3: The 3.3v power supply for slot
 * @apb_base: The base address of vendor regs
 * @rst_gpio: The #PERST signal for slot
 */
struct rk_pcie {
	/* Must be first member of the struct */
	struct pcie_dw  dw;
	struct udevice  *vpcie3v3;
	void		*apb_base;
	struct phy	phy;
	struct clk_bulk	clks;
	struct reset_ctl_bulk	rsts;
	struct gpio_desc	rst_gpio;
	u32		gen;
};

/* Parameters for the waiting for iATU enabled routine */
#define PCIE_CLIENT_GENERAL_DEBUG	0x104
#define PCIE_CLIENT_HOT_RESET_CTRL	0x180
#define PCIE_LTSSM_ENABLE_ENHANCE	BIT(4)
#define PCIE_CLIENT_LTSSM_STATUS	0x300
#define SMLH_LINKUP			BIT(16)
#define RDLH_LINKUP			BIT(17)
#define PCIE_CLIENT_DBG_FIFO_MODE_CON	0x310
#define PCIE_CLIENT_DBG_FIFO_PTN_HIT_D0 0x320
#define PCIE_CLIENT_DBG_FIFO_PTN_HIT_D1 0x324
#define PCIE_CLIENT_DBG_FIFO_TRN_HIT_D0 0x328
#define PCIE_CLIENT_DBG_FIFO_TRN_HIT_D1 0x32c
#define PCIE_CLIENT_DBG_FIFO_STATUS	0x350
#define PCIE_CLIENT_DBG_TRANSITION_DATA	0xffff0000
#define PCIE_CLIENT_DBF_EN		0xffff0003

static int rk_pcie_read(void __iomem *addr, int size, u32 *val)
{
	if ((uintptr_t)addr & (size - 1)) {
		*val = 0;
		return -EOPNOTSUPP;
	}

	if (size == 4) {
		*val = readl(addr);
	} else if (size == 2) {
		*val = readw(addr);
	} else if (size == 1) {
		*val = readb(addr);
	} else {
		*val = 0;
		return -ENODEV;
	}

	return 0;
}

static int rk_pcie_write(void __iomem *addr, int size, u32 val)
{
	if ((uintptr_t)addr & (size - 1))
		return -EOPNOTSUPP;

	if (size == 4)
		writel(val, addr);
	else if (size == 2)
		writew(val, addr);
	else if (size == 1)
		writeb(val, addr);
	else
		return -ENODEV;

	return 0;
}

static u32 __rk_pcie_read_apb(struct rk_pcie *rk_pcie, void __iomem *base,
			      u32 reg, size_t size)
{
	int ret;
	u32 val;

	ret = rk_pcie_read(base + reg, size, &val);
	if (ret)
		dev_err(rk_pcie->dw.dev, "Read APB address failed\n");

	return val;
}

static void __rk_pcie_write_apb(struct rk_pcie *rk_pcie, void __iomem *base,
				u32 reg, size_t size, u32 val)
{
	int ret;

	ret = rk_pcie_write(base + reg, size, val);
	if (ret)
		dev_err(rk_pcie->dw.dev, "Write APB address failed\n");
}

/**
 * rk_pcie_readl_apb() - Read vendor regs
 *
 * @rk_pcie: Pointer to the PCI controller state
 * @reg: Offset of regs
 */
static inline u32 rk_pcie_readl_apb(struct rk_pcie *rk_pcie, u32 reg)
{
	return __rk_pcie_read_apb(rk_pcie, rk_pcie->apb_base, reg, 0x4);
}

/**
 * rk_pcie_writel_apb() - Write vendor regs
 *
 * @rk_pcie: Pointer to the PCI controller state
 * @reg: Offset of regs
 * @val: Value to be writen
 */
static inline void rk_pcie_writel_apb(struct rk_pcie *rk_pcie, u32 reg,
				      u32 val)
{
	__rk_pcie_write_apb(rk_pcie, rk_pcie->apb_base, reg, 0x4, val);
}

/**
 * rk_pcie_configure() - Configure link capabilities and speed
 *
 * @rk_pcie: Pointer to the PCI controller state
 * @cap_speed: The capabilities and speed to configure
 *
 * Configure the link capabilities and speed in the PCIe root complex.
 */
static void rk_pcie_configure(struct rk_pcie *pci, u32 cap_speed)
{
	dw_pcie_dbi_write_enable(&pci->dw, true);

	clrsetbits_le32(pci->dw.dbi_base + PCIE_LINK_CAPABILITY,
			TARGET_LINK_SPEED_MASK, cap_speed);

	clrsetbits_le32(pci->dw.dbi_base + PCIE_LINK_CTL_2,
			TARGET_LINK_SPEED_MASK, cap_speed);

	dw_pcie_dbi_write_enable(&pci->dw, false);
}

static void rk_pcie_enable_debug(struct rk_pcie *rk_pcie)
{
	rk_pcie_writel_apb(rk_pcie, PCIE_CLIENT_DBG_FIFO_PTN_HIT_D0,
			   PCIE_CLIENT_DBG_TRANSITION_DATA);
	rk_pcie_writel_apb(rk_pcie, PCIE_CLIENT_DBG_FIFO_PTN_HIT_D1,
			   PCIE_CLIENT_DBG_TRANSITION_DATA);
	rk_pcie_writel_apb(rk_pcie, PCIE_CLIENT_DBG_FIFO_TRN_HIT_D0,
			   PCIE_CLIENT_DBG_TRANSITION_DATA);
	rk_pcie_writel_apb(rk_pcie, PCIE_CLIENT_DBG_FIFO_TRN_HIT_D1,
			   PCIE_CLIENT_DBG_TRANSITION_DATA);
	rk_pcie_writel_apb(rk_pcie, PCIE_CLIENT_DBG_FIFO_MODE_CON,
			   PCIE_CLIENT_DBF_EN);
}

static void rk_pcie_debug_dump(struct rk_pcie *rk_pcie)
{
	u32 loop;

	debug("ltssm = 0x%x\n",
	      rk_pcie_readl_apb(rk_pcie, PCIE_CLIENT_LTSSM_STATUS));
	for (loop = 0; loop < 64; loop++)
		debug("fifo_status = 0x%x\n",
		      rk_pcie_readl_apb(rk_pcie, PCIE_CLIENT_DBG_FIFO_STATUS));
}

static inline void rk_pcie_link_status_clear(struct rk_pcie *rk_pcie)
{
	rk_pcie_writel_apb(rk_pcie, PCIE_CLIENT_GENERAL_DEBUG, 0x0);
}

static inline void rk_pcie_disable_ltssm(struct rk_pcie *rk_pcie)
{
	rk_pcie_writel_apb(rk_pcie, 0x0, 0xc0008);
}

static inline void rk_pcie_enable_ltssm(struct rk_pcie *rk_pcie)
{
	rk_pcie_writel_apb(rk_pcie, 0x0, 0xc000c);
}

static int is_link_up(struct rk_pcie *priv)
{
	u32 val;

	val = rk_pcie_readl_apb(priv, PCIE_CLIENT_LTSSM_STATUS);
	if ((val & (RDLH_LINKUP | SMLH_LINKUP)) == 0x30000 &&
	    (val & GENMASK(5, 0)) == 0x11)
		return 1;

	return 0;
}

/**
 * rk_pcie_link_up() - Wait for the link to come up
 *
 * @rk_pcie: Pointer to the PCI controller state
 * @cap_speed: Desired link speed
 *
 * Return: 1 (true) for active line and negetive (false) for no link (timeout)
 */
static int rk_pcie_link_up(struct rk_pcie *priv, u32 cap_speed)
{
	int retries;

	if (is_link_up(priv)) {
		printf("PCI Link already up before configuration!\n");
		return 1;
	}

	/* DW pre link configurations */
	rk_pcie_configure(priv, cap_speed);

	rk_pcie_disable_ltssm(priv);
	rk_pcie_link_status_clear(priv);
	rk_pcie_enable_debug(priv);

	/* Reset the device */
	if (dm_gpio_is_valid(&priv->rst_gpio))
		dm_gpio_set_value(&priv->rst_gpio, 0);

	/* Enable LTSSM */
	rk_pcie_enable_ltssm(priv);

	/*
	 * PCIe requires the refclk to be stable for 100us prior to releasing
	 * PERST. See table 2-4 in section 2.6.2 AC Specifications of the PCI
	 * Express Card Electromechanical Specification, 1.1. However, we don't
	 * know if the refclk is coming from RC's PHY or external OSC. If it's
	 * from RC, so enabling LTSSM is the just right place to release #PERST.
	 * We need more extra time as before, rather than setting just
	 * 100us as we don't know how long should the device need to reset.
	 */
	udelay(100000);
	if (dm_gpio_is_valid(&priv->rst_gpio))
		dm_gpio_set_value(&priv->rst_gpio, 1);

	/* Check if the link is up or not */
	for (retries = 0; retries < 10; retries++) {
		if (is_link_up(priv))
			break;

		udelay(100000);
	}

	if (retries >= 10) {
		dev_err(priv->dw.dev, "PCIe-%d Link Fail\n", dev_seq(priv->dw.dev));
		return -EIO;
	}

	dev_info(priv->dw.dev, "PCIe Link up, LTSSM is 0x%x\n",
		 rk_pcie_readl_apb(priv, PCIE_CLIENT_LTSSM_STATUS));
	rk_pcie_debug_dump(priv);
	return 0;
}

static int rockchip_pcie_init_port(struct udevice *dev)
{
	int ret;
	u32 val;
	struct rk_pcie *priv = dev_get_priv(dev);

	ret = reset_assert_bulk(&priv->rsts);
	if (ret) {
		dev_err(dev, "failed to assert resets (ret=%d)\n", ret);
		return ret;
	}

	/* Set power and maybe external ref clk input */
	ret = regulator_set_enable_if_allowed(priv->vpcie3v3, true);
	if (ret && ret != -ENOSYS) {
		dev_err(priv->dw.dev, "failed to enable vpcie3v3 (ret=%d)\n", ret);
		return ret;
	}

	ret = generic_phy_init(&priv->phy);
	if (ret) {
		dev_err(dev, "failed to init phy (ret=%d)\n", ret);
		goto err_disable_regulator;
	}

	ret = generic_phy_power_on(&priv->phy);
	if (ret) {
		dev_err(dev, "failed to power on phy (ret=%d)\n", ret);
		goto err_exit_phy;
	}

	ret = reset_deassert_bulk(&priv->rsts);
	if (ret) {
		dev_err(dev, "failed to deassert resets (ret=%d)\n", ret);
		goto err_power_off_phy;
	}

	ret = clk_enable_bulk(&priv->clks);
	if (ret) {
		dev_err(dev, "failed to enable clks (ret=%d)\n", ret);
		goto err_deassert_bulk;
	}

	/* LTSSM EN ctrl mode */
	val = rk_pcie_readl_apb(priv, PCIE_CLIENT_HOT_RESET_CTRL);
	val |= PCIE_LTSSM_ENABLE_ENHANCE | (PCIE_LTSSM_ENABLE_ENHANCE << 16);
	rk_pcie_writel_apb(priv, PCIE_CLIENT_HOT_RESET_CTRL, val);

	/* Set RC mode */
	rk_pcie_writel_apb(priv, 0x0, 0xf00040);
	pcie_dw_setup_host(&priv->dw);

	ret = rk_pcie_link_up(priv, priv->gen);
	if (ret < 0)
		goto err_link_up;

	return 0;
err_link_up:
	clk_disable_bulk(&priv->clks);
err_deassert_bulk:
	reset_assert_bulk(&priv->rsts);
err_power_off_phy:
	generic_phy_power_off(&priv->phy);
err_exit_phy:
	generic_phy_exit(&priv->phy);
err_disable_regulator:
	regulator_set_enable_if_allowed(priv->vpcie3v3, false);

	return ret;
}

static int rockchip_pcie_parse_dt(struct udevice *dev)
{
	struct rk_pcie *priv = dev_get_priv(dev);
	int ret;

<<<<<<< HEAD
	priv->dw.dbi_base = (void *)dev_read_addr_name(dev, "dbi");
	if ((fdt_addr_t)priv->dw.dbi_base == FDT_ADDR_T_NONE)
=======
	priv->dw.dbi_base = dev_read_addr_index_ptr(dev, 0);
	if (!priv->dw.dbi_base)
>>>>>>> e94fbdd2
		return -EINVAL;

	dev_dbg(dev, "DBI address is 0x%p\n", priv->dw.dbi_base);

<<<<<<< HEAD
	priv->dw.cfg_base = (void *)dev_read_addr_size_name(dev, "config",
							    &priv->dw.cfg_size);
	if ((fdt_addr_t)priv->dw.cfg_base == FDT_ADDR_T_NONE)
=======
	priv->apb_base = dev_read_addr_index_ptr(dev, 1);
	if (!priv->apb_base)
>>>>>>> e94fbdd2
		return -EINVAL;

	dev_dbg(dev, "CFG address is 0x%p\n", priv->dw.cfg_base);

	priv->apb_base = (void *)dev_read_addr_name(dev, "apb");
	if ((fdt_addr_t)priv->apb_base == FDT_ADDR_T_NONE)
		return -EINVAL;

	dev_dbg(dev, "APB address is 0x%p\n", priv->apb_base);

	ret = reset_get_bulk(dev, &priv->rsts);
	if (ret) {
		dev_err(dev, "Can't get reset: %d\n", ret);
		goto rockchip_pcie_parse_dt_err_reset_get_bulk;
	}

	ret = clk_get_bulk(dev, &priv->clks);
	if (ret) {
		dev_err(dev, "Can't get clock: %d\n", ret);
		goto rockchip_pcie_parse_dt_err_clk_get_bulk;
	}

	ret = device_get_supply_regulator(dev, "vpcie3v3-supply",
					  &priv->vpcie3v3);
	if (ret && ret != -ENOENT) {
		dev_err(dev, "failed to get vpcie3v3 supply (ret=%d)\n", ret);
		goto rockchip_pcie_parse_dt_err_supply_regulator;
	}

	ret = generic_phy_get_by_index(dev, 0, &priv->phy);
	if (ret) {
		dev_err(dev, "failed to get pcie phy (ret=%d)\n", ret);
		goto rockchip_pcie_parse_dt_err_phy_get_by_index;
	}

	ret = gpio_request_by_name(dev, "reset-gpios", 0, &priv->rst_gpio,
				   GPIOD_IS_OUT | GPIOD_IS_OUT_ACTIVE);
	if (ret && ret != -ENOENT) {
		dev_err(dev, "failed to find reset-gpios property\n");
		goto rockchip_pcie_parse_dt_err_reset_get_bulk;
	}

	priv->gen = dev_read_u32_default(dev, "max-link-speed",
					 LINK_SPEED_GEN_3);

	return 0;

<<<<<<< HEAD
rockchip_pcie_parse_dt_err_reset_get_bulk:
=======
>>>>>>> e94fbdd2
rockchip_pcie_parse_dt_err_phy_get_by_index:
	/* regulators don't need release */
rockchip_pcie_parse_dt_err_supply_regulator:
	clk_release_bulk(&priv->clks);
rockchip_pcie_parse_dt_err_clk_get_bulk:
	reset_release_bulk(&priv->rsts);
<<<<<<< HEAD
=======
rockchip_pcie_parse_dt_err_reset_get_bulk:
	dm_gpio_free(dev, &priv->rst_gpio);
>>>>>>> e94fbdd2
	return ret;
}

/**
 * rockchip_pcie_probe() - Probe the PCIe bus for active link
 *
 * @dev: A pointer to the device being operated on
 *
 * Probe for an active link on the PCIe bus and configure the controller
 * to enable this port.
 *
 * Return: 0 on success, else -ENODEV
 */
static int rockchip_pcie_probe(struct udevice *dev)
{
	struct rk_pcie *priv = dev_get_priv(dev);
	struct udevice *ctlr = pci_get_controller(dev);
	struct pci_controller *hose = dev_get_uclass_priv(ctlr);
	int ret = 0;

	priv->dw.first_busno = dev_seq(dev);
	priv->dw.dev = dev;

	ret = rockchip_pcie_parse_dt(dev);
	if (ret)
		return ret;

	ret = rockchip_pcie_init_port(dev);
	if (ret)
		goto rockchip_pcie_probe_err_init_port;

	dev_info(dev, "PCIE-%d: Link up (Gen%d-x%d, Bus%d)\n",
		 dev_seq(dev), pcie_dw_get_link_speed(&priv->dw),
		 pcie_dw_get_link_width(&priv->dw),
		 hose->first_busno);

	ret = pcie_dw_prog_outbound_atu_unroll(&priv->dw,
					       PCIE_ATU_REGION_INDEX0,
					       PCIE_ATU_TYPE_MEM,
					       priv->dw.mem.phys_start,
					       priv->dw.mem.bus_start,
					       priv->dw.mem.size);
	if (!ret)
		return ret;

<<<<<<< HEAD
rockchip_pcie_probe_err_init_port:
	clk_release_bulk(&priv->clks);
	reset_release_bulk(&priv->rsts);
	if (dm_gpio_is_valid(&priv->rst_gpio))
		dm_gpio_free(dev, &priv->rst_gpio);
=======
	ret = pcie_dw_prog_outbound_atu_unroll(&priv->dw,
					       PCIE_ATU_REGION_INDEX0,
					       PCIE_ATU_TYPE_MEM,
					       priv->dw.mem.phys_start,
					       priv->dw.mem.bus_start,
					       priv->dw.mem.size);
	if (!ret)
		return ret;

rockchip_pcie_probe_err_init_port:
	clk_release_bulk(&priv->clks);
	reset_release_bulk(&priv->rsts);
	dm_gpio_free(dev, &priv->rst_gpio);
>>>>>>> e94fbdd2

	return ret;
}

static const struct dm_pci_ops rockchip_pcie_ops = {
	.read_config	= pcie_dw_read_config,
	.write_config	= pcie_dw_write_config,
};

static const struct udevice_id rockchip_pcie_ids[] = {
	{ .compatible = "rockchip,rk3568-pcie" },
	{ .compatible = "rockchip,rk3588-pcie" },
	{ }
};

U_BOOT_DRIVER(rockchip_dw_pcie) = {
	.name			= "pcie_dw_rockchip",
	.id			= UCLASS_PCI,
	.of_match		= rockchip_pcie_ids,
	.ops			= &rockchip_pcie_ops,
	.probe			= rockchip_pcie_probe,
	.priv_auto		= sizeof(struct rk_pcie),
};<|MERGE_RESOLUTION|>--- conflicted
+++ resolved
@@ -358,31 +358,14 @@
 	struct rk_pcie *priv = dev_get_priv(dev);
 	int ret;
 
-<<<<<<< HEAD
-	priv->dw.dbi_base = (void *)dev_read_addr_name(dev, "dbi");
-	if ((fdt_addr_t)priv->dw.dbi_base == FDT_ADDR_T_NONE)
-=======
 	priv->dw.dbi_base = dev_read_addr_index_ptr(dev, 0);
 	if (!priv->dw.dbi_base)
->>>>>>> e94fbdd2
 		return -EINVAL;
 
 	dev_dbg(dev, "DBI address is 0x%p\n", priv->dw.dbi_base);
 
-<<<<<<< HEAD
-	priv->dw.cfg_base = (void *)dev_read_addr_size_name(dev, "config",
-							    &priv->dw.cfg_size);
-	if ((fdt_addr_t)priv->dw.cfg_base == FDT_ADDR_T_NONE)
-=======
 	priv->apb_base = dev_read_addr_index_ptr(dev, 1);
 	if (!priv->apb_base)
->>>>>>> e94fbdd2
-		return -EINVAL;
-
-	dev_dbg(dev, "CFG address is 0x%p\n", priv->dw.cfg_base);
-
-	priv->apb_base = (void *)dev_read_addr_name(dev, "apb");
-	if ((fdt_addr_t)priv->apb_base == FDT_ADDR_T_NONE)
 		return -EINVAL;
 
 	dev_dbg(dev, "APB address is 0x%p\n", priv->apb_base);
@@ -424,21 +407,14 @@
 
 	return 0;
 
-<<<<<<< HEAD
-rockchip_pcie_parse_dt_err_reset_get_bulk:
-=======
->>>>>>> e94fbdd2
 rockchip_pcie_parse_dt_err_phy_get_by_index:
 	/* regulators don't need release */
 rockchip_pcie_parse_dt_err_supply_regulator:
 	clk_release_bulk(&priv->clks);
 rockchip_pcie_parse_dt_err_clk_get_bulk:
 	reset_release_bulk(&priv->rsts);
-<<<<<<< HEAD
-=======
 rockchip_pcie_parse_dt_err_reset_get_bulk:
 	dm_gpio_free(dev, &priv->rst_gpio);
->>>>>>> e94fbdd2
 	return ret;
 }
 
@@ -484,13 +460,6 @@
 	if (!ret)
 		return ret;
 
-<<<<<<< HEAD
-rockchip_pcie_probe_err_init_port:
-	clk_release_bulk(&priv->clks);
-	reset_release_bulk(&priv->rsts);
-	if (dm_gpio_is_valid(&priv->rst_gpio))
-		dm_gpio_free(dev, &priv->rst_gpio);
-=======
 	ret = pcie_dw_prog_outbound_atu_unroll(&priv->dw,
 					       PCIE_ATU_REGION_INDEX0,
 					       PCIE_ATU_TYPE_MEM,
@@ -504,7 +473,6 @@
 	clk_release_bulk(&priv->clks);
 	reset_release_bulk(&priv->rsts);
 	dm_gpio_free(dev, &priv->rst_gpio);
->>>>>>> e94fbdd2
 
 	return ret;
 }
