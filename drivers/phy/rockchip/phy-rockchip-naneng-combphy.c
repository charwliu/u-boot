--- conflicted
+++ resolved
@@ -330,11 +330,7 @@
 		return PTR_ERR(&priv->ref_clk);
 	}
 
-<<<<<<< HEAD
-	ret = reset_get_by_name(dev, "combphy", &priv->phy_rst);
-=======
 	ret = reset_get_bulk(dev, &priv->phy_rsts);
->>>>>>> a5899cc6
 	if (ret) {
 		dev_err(dev, "no phy reset control specified\n");
 		return ret;
@@ -518,7 +514,6 @@
 
 	switch (priv->mode) {
 	case PHY_TYPE_PCIE:
-<<<<<<< HEAD
 		rockchip_combphy_param_write(priv->phy_grf, &cfg->con0_for_pcie, true);
 		rockchip_combphy_param_write(priv->phy_grf, &cfg->con1_for_pcie, true);
 		rockchip_combphy_param_write(priv->phy_grf, &cfg->con2_for_pcie, true);
@@ -577,25 +572,6 @@
 		rockchip_combphy_param_write(priv->phy_grf, &cfg->con3_for_sata, true);
 		rockchip_combphy_param_write(priv->pipe_grf, &cfg->pipe_con0_for_sata, true);
 		rockchip_combphy_param_write(priv->pipe_grf, &cfg->pipe_con1_for_sata, true);
-=======
-		param_write(priv->phy_grf, &cfg->con0_for_pcie, true);
-		param_write(priv->phy_grf, &cfg->con1_for_pcie, true);
-		param_write(priv->phy_grf, &cfg->con2_for_pcie, true);
-		param_write(priv->phy_grf, &cfg->con3_for_pcie, true);
-		break;
-	case PHY_TYPE_USB3:
-		param_write(priv->phy_grf, &cfg->pipe_txcomp_sel, false);
-		param_write(priv->phy_grf, &cfg->pipe_txelec_sel, false);
-		param_write(priv->phy_grf, &cfg->usb_mode_set, true);
-		break;
-	case PHY_TYPE_SATA:
-		param_write(priv->phy_grf, &cfg->con0_for_sata, true);
-		param_write(priv->phy_grf, &cfg->con1_for_sata, true);
-		param_write(priv->phy_grf, &cfg->con2_for_sata, true);
-		param_write(priv->phy_grf, &cfg->con3_for_sata, true);
-		param_write(priv->pipe_grf, &cfg->pipe_con0_for_sata, true);
-		param_write(priv->pipe_grf, &cfg->pipe_con1_for_sata, true);
->>>>>>> a5899cc6
 		break;
 	case PHY_TYPE_SGMII:
 	case PHY_TYPE_QSGMII:
@@ -606,7 +582,6 @@
 
 	/* 100MHz refclock signal is good */
 	clk_set_rate(&priv->ref_clk, 100000000);
-<<<<<<< HEAD
 	rockchip_combphy_param_write(priv->phy_grf, &cfg->pipe_clk_100m, true);
 	if (priv->mode == PHY_TYPE_PCIE) {
 		/* PLL KVCO tuning fine */
@@ -636,27 +611,6 @@
 		val = readl(priv->mmio + PHYREG8);
 		val |= PHYREG8_SSC_EN;
 		writel(val, priv->mmio + PHYREG8);
-=======
-	param_write(priv->phy_grf, &cfg->pipe_clk_100m, true);
-	if (priv->mode == PHY_TYPE_PCIE) {
-		/* PLL KVCO tuning fine */
-		val = readl(priv->mmio + (0x20 << 2));
-		val &= ~GENMASK(4, 2);
-		val |= 0x4 << 2;
-		writel(val, priv->mmio + (0x20 << 2));
-
-		/* Set up rx_trim: PLL LPF C1 85pf R1 1.25kohm */
-		val = 0x4c;
-		writel(val, priv->mmio + (0x1b << 2));
-
-		/* Set up su_trim: T3 */
-		val = 0xb0;
-		writel(val, priv->mmio + (0xa << 2));
-		val = 0x47;
-		writel(val, priv->mmio + (0xb << 2));
-		val = 0x57;
-		writel(val, priv->mmio + (0xd << 2));
->>>>>>> a5899cc6
 	}
 
 	return 0;
@@ -681,21 +635,14 @@
 	.con2_for_pcie		= { 0x0008, 15, 0, 0x00, 0x0101 },
 	.con3_for_pcie		= { 0x000c, 15, 0, 0x00, 0x0200 },
 	.con0_for_sata		= { 0x0000, 15, 0, 0x00, 0x0129 },
-<<<<<<< HEAD
 	.con1_for_sata		= { 0x0004, 15, 0, 0x00, 0x0000 },
-=======
-	.con1_for_sata		= { 0x0004, 15, 0, 0x00, 0x0040 },
->>>>>>> a5899cc6
 	.con2_for_sata		= { 0x0008, 15, 0, 0x00, 0x80c1 },
 	.con3_for_sata		= { 0x000c, 15, 0, 0x00, 0x0407 },
 	/* pipe-grf */
 	.pipe_con0_for_sata	= { 0x0000, 11, 5, 0x00, 0x22 },
 	.pipe_con1_for_sata	= { 0x0000, 2, 0, 0x00, 0x2 },
-<<<<<<< HEAD
 	.pipe_pcie1l0_sel       = { 0x0100, 0, 0, 0x01, 0x0 },
 	.pipe_pcie1l1_sel       = { 0x0100, 1, 1, 0x01, 0x0 },
-=======
->>>>>>> a5899cc6
 };
 
 static const struct rockchip_combphy_cfg rk3588_combphy_cfgs = {
