// SPDX-License-Identifier: GPL-2.0+
/*
 *  Copyright (C) 2015 Samsung Electronics
 *
 *  Przemyslaw Marczak <p.marczak@samsung.com>
 */

#include <common.h>
#include <clk.h>
#include <errno.h>
#include <dm.h>
#include <linux/delay.h>
#include <log.h>
#include <power/pmic.h>
#include <power/regulator.h>

#include "regulator_common.h"

struct fixed_clock_regulator_plat {
	struct clk *enable_clock;
	unsigned int clk_enable_counter;
};

static int fixed_regulator_of_to_plat(struct udevice *dev)
{
	struct dm_regulator_uclass_plat *uc_pdata;
	struct regulator_common_plat *plat;
<<<<<<< HEAD
=======
	bool gpios;
>>>>>>> a5899cc6

	plat = dev_get_plat(dev);
	uc_pdata = dev_get_uclass_plat(dev);
	if (!uc_pdata)
		return -ENXIO;

	uc_pdata->type = REGULATOR_TYPE_FIXED;

<<<<<<< HEAD
	return regulator_common_of_to_plat(dev, plat, "gpio");
=======
	gpios = dev_read_bool(dev, "gpios");
	return regulator_common_of_to_plat(dev, plat, gpios ? "gpios" : "gpio");
>>>>>>> a5899cc6
}

static int fixed_regulator_get_value(struct udevice *dev)
{
	struct dm_regulator_uclass_plat *uc_pdata;

	uc_pdata = dev_get_uclass_plat(dev);
	if (!uc_pdata)
		return -ENXIO;

	if (uc_pdata->min_uV != uc_pdata->max_uV) {
		debug("Invalid constraints for: %s\n", uc_pdata->name);
		return -EINVAL;
	}

	return uc_pdata->min_uV;
}

static int fixed_regulator_get_current(struct udevice *dev)
{
	struct dm_regulator_uclass_plat *uc_pdata;

	uc_pdata = dev_get_uclass_plat(dev);
	if (!uc_pdata)
		return -ENXIO;

	if (uc_pdata->min_uA != uc_pdata->max_uA) {
		debug("Invalid constraints for: %s\n", uc_pdata->name);
		return -EINVAL;
	}

	return uc_pdata->min_uA;
}

static int fixed_regulator_get_enable(struct udevice *dev)
{
	return regulator_common_get_enable(dev, dev_get_plat(dev));
}

static int fixed_regulator_set_enable(struct udevice *dev, bool enable)
{
	return regulator_common_set_enable(dev, dev_get_plat(dev), enable);
}

static int fixed_clock_regulator_get_enable(struct udevice *dev)
{
	struct fixed_clock_regulator_plat *priv = dev_get_priv(dev);

	return priv->clk_enable_counter > 0;
}

static int fixed_clock_regulator_set_enable(struct udevice *dev, bool enable)
{
	struct fixed_clock_regulator_plat *priv = dev_get_priv(dev);
	struct regulator_common_plat *plat = dev_get_plat(dev);
	int ret = 0;

	if (enable) {
		ret = clk_enable(priv->enable_clock);
		priv->clk_enable_counter++;
	} else {
		ret = clk_disable(priv->enable_clock);
		priv->clk_enable_counter--;
	}
	if (ret)
		return ret;

	if (enable && plat->startup_delay_us)
		udelay(plat->startup_delay_us);

	if (!enable && plat->off_on_delay_us)
		udelay(plat->off_on_delay_us);

	return ret;
}

static const struct dm_regulator_ops fixed_regulator_ops = {
	.get_value	= fixed_regulator_get_value,
	.get_current	= fixed_regulator_get_current,
	.get_enable	= fixed_regulator_get_enable,
	.set_enable	= fixed_regulator_set_enable,
};

static const struct dm_regulator_ops fixed_clock_regulator_ops = {
	.get_enable	= fixed_clock_regulator_get_enable,
	.set_enable	= fixed_clock_regulator_set_enable,
};

static const struct udevice_id fixed_regulator_ids[] = {
	{ .compatible = "regulator-fixed" },
	{ },
};

static const struct udevice_id fixed_clock_regulator_ids[] = {
	{ .compatible = "regulator-fixed-clock" },
	{ },
};

U_BOOT_DRIVER(regulator_fixed) = {
	.name = "regulator_fixed",
	.id = UCLASS_REGULATOR,
	.ops = &fixed_regulator_ops,
	.of_match = fixed_regulator_ids,
	.of_to_plat = fixed_regulator_of_to_plat,
	.plat_auto = sizeof(struct regulator_common_plat),
};

U_BOOT_DRIVER(regulator_fixed_clock) = {
	.name = "regulator_fixed_clk",
	.id = UCLASS_REGULATOR,
	.ops = &fixed_clock_regulator_ops,
	.of_match = fixed_clock_regulator_ids,
	.of_to_plat = fixed_regulator_of_to_plat,
	.plat_auto = sizeof(struct fixed_clock_regulator_plat),
};<|MERGE_RESOLUTION|>--- conflicted
+++ resolved
@@ -25,10 +25,7 @@
 {
 	struct dm_regulator_uclass_plat *uc_pdata;
 	struct regulator_common_plat *plat;
-<<<<<<< HEAD
-=======
 	bool gpios;
->>>>>>> a5899cc6
 
 	plat = dev_get_plat(dev);
 	uc_pdata = dev_get_uclass_plat(dev);
@@ -37,12 +34,8 @@
 
 	uc_pdata->type = REGULATOR_TYPE_FIXED;
 
-<<<<<<< HEAD
-	return regulator_common_of_to_plat(dev, plat, "gpio");
-=======
 	gpios = dev_read_bool(dev, "gpios");
 	return regulator_common_of_to_plat(dev, plat, gpios ? "gpios" : "gpio");
->>>>>>> a5899cc6
 }
 
 static int fixed_regulator_get_value(struct udevice *dev)
