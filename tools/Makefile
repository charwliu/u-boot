--- conflicted
+++ resolved
@@ -268,20 +268,7 @@
 quiet_cmd_wrap = WRAP    $@
 cmd_wrap = echo "\#include <../$(patsubst $(obj)/generated/%,%,$@)>" >$@
 
-<<<<<<< HEAD
-$(obj)/boot/%.c:
-	$(call cmd,wrap)
-
-$(obj)/common/%.c:
-	$(call cmd,wrap)
-
-$(obj)/env/%.c:
-	$(call cmd,wrap)
-
-$(obj)/lib/%.c:
-=======
 $(obj)/generated/%.c:
->>>>>>> a5899cc6
 	$(call cmd,wrap)
 
 clean-dirs := generated
